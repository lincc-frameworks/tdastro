from unittest.mock import patch

import numpy as np
import pytest
from sncosmo import Bandpass
from tdastro.astro_utils.passbands import Passband, PassbandGroup
from tdastro.sources.spline_model import SplineModel


def create_lsst_passband_group(passbands_dir, delta_wave=5.0, trim_quantile=None):
    """Helper function to create a PassbandGroup object for LSST passbands, using transmission tables
    included in the test data directory."""
    return PassbandGroup.from_preset(
        preset="LSST",
        table_dir=passbands_dir,
        delta_wave=delta_wave,
        trim_quantile=trim_quantile,
    )


def create_toy_passband_group(path, delta_wave=5.0, trim_quantile=None):
    """Helper function to create a toy PassbandGroup object for testing.

    Notable features of this toy passband group:
    - Three passbands: A, B, C
    - Each transmission table includes only three rows
    - Passbands A and B have overlapping wavelength ranges
    - Passbands A and C are defined with a 100 unit grid step, while passband B is defined with a 50 unit step
    """
    # Initialize requirements for PassbandGroup object
    survey = "TOY"
    filter_names = ["a", "b", "c"]
    table_dir = path / survey
    table_dir.mkdir()

    transmission_tables = {
        "a": "100 0.5\n200 0.75\n300 0.25\n",
        "b": "250 0.25\n300 0.5\n350 0.75\n",
        "c": "400 0.75\n500 0.25\n600 0.5\n",
    }
    for filter_name in filter_names:
        with open(table_dir / f"{filter_name}.dat", "w") as f:
            f.write(transmission_tables[filter_name])

    # Load the PassbandGroup object
    passbands = []
    for filter_name in filter_names:
        passbands.append(
            {
                "survey": survey,
                "filter_name": filter_name,
                "table_path": table_dir / f"{filter_name}.dat",
                "delta_wave": delta_wave,
                "trim_quantile": trim_quantile,
            }
        )
    return PassbandGroup(passbands)


def test_passband_group_access(tmp_path):
    """Test that we can create a passband group and access the individual passbands."""
    table_vals = np.array([[100, 0.5], [200, 0.75], [300, 0.25]])
    pb_list = [
        Passband(table_vals, "survey1", "a", trim_quantile=None),
        Passband(table_vals, "survey1", "b", trim_quantile=None),
        Passband(table_vals, "survey1", "c", trim_quantile=None),
        Passband(table_vals, "survey2", "c", trim_quantile=None),
        Passband(table_vals, "survey2", "d", trim_quantile=None),
    ]

    pb_group = PassbandGroup(given_passbands=pb_list)
    assert len(pb_group) == 5
    assert "survey1_a" in pb_group
    assert "survey1_b" in pb_group
    assert "survey1_c" in pb_group
    assert "survey2_c" in pb_group
    assert "survey2_d" in pb_group

    # We can access the passbands by their full name.
    assert pb_group["survey1_a"].filter_name == "a"
    assert pb_group["survey1_b"].filter_name == "b"
    assert pb_group["survey1_c"].filter_name == "c"
    assert pb_group["survey2_c"].filter_name == "c"
    assert pb_group["survey2_d"].filter_name == "d"

    # Test that we can access a list of filters.
    assert pb_group.filters == ["a", "b", "c", "d"]

    # If the group only has a single passband for a given filter,
    # We can use the filter name to access it.
    assert pb_group["a"].full_name == "survey1_a"
    assert pb_group["b"].full_name == "survey1_b"
    assert pb_group["d"].full_name == "survey2_d"

    # But we get an error if we try to look up by a filter name that occurs twice.
    with pytest.raises(KeyError):
        _ = pb_group["c"]

    # The contains functionality will work with all filter names.
    assert "a" in pb_group
    assert "b" in pb_group
    assert "c" in pb_group
    assert "d" in pb_group

    # Check that we can iterate through the passbands.
    for idx, pb in enumerate(pb_group):
        assert pb == pb_list[idx]

    # Check that we can filter a list of filter_names by whether they occur in the passband group.
    filters = ["a", "b", "e", "f", "c", "1", "2", "d", "a", "a"]
    expected = [True, True, False, False, True, False, False, True, True, True]
    assert np.array_equal(pb_group.mask_by_filter(filters), expected)


def test_passband_group_init(tmp_path, passbands_dir):
    """Test the initialization of the Passband class, and implicitly, _load_preset."""
    # Test that we cannot create an empty PassbandGroup object
    with pytest.raises(TypeError):
        _ = PassbandGroup()

    # Test that the PassbandGroup class raises an error for an unknown preset
    try:
        _ = PassbandGroup.from_preset(preset="Unknown")
    except ValueError as e:
        assert str(e) == "Unknown passband preset: Unknown"
    else:
        raise AssertionError("PassbandGroup should raise an error for an unknown preset")

    # Test that the PassbandGroup class can be initialized with a preset
    lsst_passband_group = create_lsst_passband_group(passbands_dir)
    assert len(lsst_passband_group.passbands) == 6
    assert len(lsst_passband_group) == 6
    assert "LSST_u" in lsst_passband_group
    assert "LSST_g" in lsst_passband_group
    assert "LSST_r" in lsst_passband_group
    assert "LSST_i" in lsst_passband_group
    assert "LSST_z" in lsst_passband_group
    assert "LSST_y" in lsst_passband_group
    assert "LSST_purple" not in lsst_passband_group

    # Test that we fail if we use the wrong units for the LSST preset
    with pytest.raises(ValueError):
        _ = PassbandGroup.from_preset(
            preset="LSST",
            table_dir=passbands_dir,
            delta_wave=5.0,
            trim_quantile=None,
            units="A",
        )

    # We can access passbands using the [] notation.
    assert lsst_passband_group["LSST_u"].filter_name == "u"
    with pytest.raises(KeyError):
        _ = lsst_passband_group["LSST_purple"]

    # Test that the PassbandGroup class can be initialized with a dict of passband parameters
    lsst_gri_passband_parameters = [
        {"survey": "LSST", "filter_name": "g", "table_path": f"{passbands_dir}/LSST/g.dat"},
        {"survey": "LSST", "filter_name": "r", "table_path": f"{passbands_dir}/LSST/r.dat"},
        {"survey": "LSST", "filter_name": "i", "table_path": f"{passbands_dir}/LSST/i.dat"},
    ]
    lsst_gri_passband_group = PassbandGroup(given_passbands=lsst_gri_passband_parameters)
    assert len(lsst_gri_passband_group) == 3
    assert "LSST_g" in lsst_gri_passband_group
    assert "LSST_r" in lsst_gri_passband_group
    assert "LSST_i" in lsst_gri_passband_group

    # Test our toy passband group, which makes a PassbandGroup using a custom passband parameters dictionary
    toy_passband_group = create_toy_passband_group(tmp_path)
    assert len(toy_passband_group) == 3
    assert "TOY_a" in toy_passband_group
    assert "TOY_b" in toy_passband_group
    assert "TOY_c" in toy_passband_group
    np.testing.assert_allclose(
        toy_passband_group.waves,
        np.unique(np.concatenate([np.arange(100, 301, 5), np.arange(250, 351, 5), np.arange(400, 601, 5)])),
    )

    # Test that we can retrieve bounds for this passband group.
    min_w, max_w = toy_passband_group.wave_bounds()
    assert min_w == 100.0
    assert max_w == 600.0

    # Test that the PassbandGroup class raises an error for an unknown preset
    try:
        _ = PassbandGroup.from_preset(preset="Unknown")
    except ValueError as e:
        assert str(e) == "Unknown passband preset: Unknown"
    else:
        raise AssertionError("PassbandGroup should raise an error for an unknown preset")


def test_passband_group_from_dir(tmp_path):
    """Test that we can load a PassbandGroup from a directory."""
    survey = "FAKE"

    # Create a new survey directory and fill it with filter files.
    table_dir = tmp_path / survey
    table_dir.mkdir()
    transmission_tables = {
        "a": "100 0.5\n150 0.75\n200 0.25\n",
        "b": "200 0.25\n250 0.5\n300 0.75\n",
        "c": "300 0.75\n350 0.25\n400 0.5\n",
        "d": "400 0.75\n450 0.25\n500 0.5\n",
        "e": "500 0.75\n550 0.25\n600 0.5\n",
    }
    for filter_name in transmission_tables:
        with open(table_dir / f"{filter_name}.dat", "w") as f:
            f.write(transmission_tables[filter_name])

    # Load four of the filters from the PassbandGroup
    load_filters = ["a", "b", "c", "e"]
    pb_group = PassbandGroup.from_dir(table_dir, filters=load_filters)
    assert len(pb_group) == len(load_filters)

    for filter in load_filters:
        assert filter in pb_group

        wave_start = int(transmission_tables[filter].split()[0])
        assert wave_start == pb_group[filter]._loaded_table[0][0]

    # Check that we throw an error if we try to access an invalid directory.
    with pytest.raises(ValueError):
        _ = PassbandGroup.from_dir("./no_such_directory", filters=["a", "b"])

    # Check that we throw an error if we try to load a filter that does not exist.
    with pytest.raises(ValueError):
        _ = PassbandGroup.from_dir(table_dir, filters=["a", "b", "z"])


def test_passband_group_from_list(tmp_path):
    """Test that we can create a PassbandGroup from a pre-specified list."""
    pb_list = [
        Passband(
            np.array([[100, 0.5], [200, 0.75], [300, 0.25]]),
            "my_survey",
            "a",
            trim_quantile=None,
        ),
        Passband(
            np.array([[250, 0.25], [300, 0.5], [350, 0.75]]),
            "my_survey",
            "b",
            trim_quantile=None,
        ),
        Passband(
            np.array([[400, 0.75], [500, 0.25], [600, 0.5]]),
            "my_survey",
            "c",
            trim_quantile=None,
        ),
    ]
    test_passband_group = PassbandGroup(given_passbands=pb_list)
    assert len(test_passband_group) == 3
    assert "my_survey_a" in test_passband_group
    assert "my_survey_b" in test_passband_group
    assert "my_survey_c" in test_passband_group

    all_waves = np.concatenate([np.arange(100, 301, 5), np.arange(250, 351, 5), np.arange(400, 601, 5)])
    assert np.allclose(test_passband_group.waves, np.unique(all_waves))

    # Test that we can manually add another passband to the group.
    pb4 = Passband(
        np.array([[800, 0.75], [850, 0.25], [900, 0.5]]),
        "my_survey2",
        "a",
        trim_quantile=None,
    )
    test_passband_group.add_passband(pb4)

    assert len(test_passband_group) == 4
    assert "my_survey_a" in test_passband_group
    assert "my_survey_b" in test_passband_group
    assert "my_survey_c" in test_passband_group
    assert "my_survey2_a" in test_passband_group

    all_waves = np.concatenate([all_waves, np.arange(800, 901, 5)])
    assert np.allclose(test_passband_group.waves, np.unique(all_waves))


def test_passband_load_subset_passbands(tmp_path):
    """Test that we can load a subset of filters."""
    pb_list = [
        Passband(
            np.array([[100, 0.5], [200, 0.75], [300, 0.25]]),
            "my_survey",
            "a",
            trim_quantile=None,
        ),
        Passband(
            np.array([[250, 0.25], [300, 0.5], [350, 0.75]]),
            "my_survey",
            "b",
            trim_quantile=None,
        ),
        Passband(
            np.array([[400, 0.75], [500, 0.25], [600, 0.5]]),
            "my_survey",
            "c",
            trim_quantile=None,
        ),
        Passband(
            np.array([[800, 0.75], [850, 0.25], [900, 0.5]]),
            "my_survey",
            "d",
            trim_quantile=None,
        ),
    ]

    # Load one filter by full name and the other by filter name.
    test_passband_group = PassbandGroup(given_passbands=pb_list, filters=["my_survey_a", "c"])
    assert len(test_passband_group) == 2

    assert np.allclose(
        test_passband_group.waves,
        np.unique(np.concatenate([np.arange(100, 301, 5), np.arange(400, 601, 5)])),
    )

    # We run into an error if we try to load a filter that does not exist.
    with pytest.raises(ValueError):
        _ = PassbandGroup(given_passbands=pb_list, filters=["my_survey_a", "z"])


def test_passband_ztf_preset():
    """Test that we can load the ZTF passbands."""

    def _mock_get_bandpass(name):
        """Return a predefined Bandpass object instead of downloading the transmission table."""
        return Bandpass(np.array([6000, 6005, 6010]), np.array([0.5, 0.6, 0.7]))

    # Mock the get_bandpass portion of the download method
    with patch("sncosmo.get_bandpass", side_effect=_mock_get_bandpass):
        group = PassbandGroup.from_preset(preset="ZTF")
        assert len(group) == 3
        assert "ZTF_g" in group
        assert "ZTF_r" in group
        assert "ZTF_i" in group

    # Try the load with a subset of filters.
    with patch("sncosmo.get_bandpass", side_effect=_mock_get_bandpass):
        group = PassbandGroup.from_preset(preset="ZTF", filters=["g", "i"])
        assert len(group) == 2
        assert "ZTF_g" in group
        assert "ZTF_i" in group
        assert "ZTF_r" not in group


def test_passband_group_from_svo():
    """Test that we can load a PassbandGroup from the SVO database."""

    # Mock the Passband.from_svo method to return a predefined Passband object.
    # This function is already tested in test_passband.py.
    def _mock_from_svo(full_filter_name, *args, **kwargs):
        """Return a predefined Passband object instead of downloading the transmission table."""
        survey, filter = full_filter_name.split(".")
        return Passband(
            np.array([[6000, 0.5], [6005, 0.6], [6010, 0.7]]),
            survey=survey,
            filter_name=filter,
        )

    # Mock the get_bandpass portion of the download method
    with patch("tdastro.astro_utils.passbands.Passband.from_svo", side_effect=_mock_from_svo):
        group = PassbandGroup.from_svo(
            ["SLOAN/SDSS.u", "SLOAN/SDSS.g", "SLOAN/SDSS.r", "SLOAN/SDSS.i", "SLOAN/SDSS.z"]
        )
        assert len(group) == 5
        assert "SLOAN/SDSS_u" in group
        assert "SLOAN/SDSS_g" in group
        assert "SLOAN/SDSS_r" in group
        assert "SLOAN/SDSS_i" in group
        assert "SLOAN/SDSS_z" in group


def test_passband_invalid_preset():
    """Test that we throw an error when given an invalid preset name."""
    with pytest.raises(ValueError):
        _ = PassbandGroup.from_preset(preset="Invalid")


def test_passband_unique_waves():
    """Test that if we create two passbands with very similar wavelengths, they get merged."""
    pb_list = [
        Passband(
            np.array([[100, 0.5], [250, 0.25]]),
            "my_survey",
            "a",
            trim_quantile=None,
        ),
        Passband(
            np.array([[200.000001, 0.25], [300.000001, 0.5]]),
            "my_survey",
            "b",
            trim_quantile=None,
        ),
    ]
    test_passband_group = PassbandGroup(given_passbands=pb_list)
    assert np.allclose(
        test_passband_group.waves,
        np.concatenate([np.arange(100, 201, 5), np.arange(205.000001, 301, 5)]),
    )

    # Larger gaps won't register.
    pb_list = [
        Passband(
            np.array([[100, 0.5], [250, 0.25]]),
            "my_survey",
            "a",
            trim_quantile=None,
        ),
        Passband(
            np.array([[200.5, 0.25], [300.5, 0.5]]),
            "my_survey",
            "b",
            trim_quantile=None,
        ),
    ]
    test_passband_group = PassbandGroup(given_passbands=pb_list)
    assert np.allclose(
        test_passband_group.waves,
        np.unique(np.concatenate([np.arange(100, 251, 5), np.arange(200.5, 301, 5)])),
    )


def test_passband_group_str(passbands_dir, tmp_path):
    """Test the __str__ method of the PassbandGroup class."""
    toy_passband_group = create_toy_passband_group(tmp_path)
    assert str(toy_passband_group) == "PassbandGroup containing 3 passbands: TOY_a, TOY_b, TOY_c"

    lsst_passband_group = create_lsst_passband_group(passbands_dir)
    assert str(lsst_passband_group) == (
        "PassbandGroup containing 6 passbands: LSST_u, LSST_g, LSST_r, LSST_i, LSST_z, LSST_y"
    )


def test_passband_group_fluxes_to_bandfluxes(passbands_dir):
    """Test the fluxes_to_bandfluxes method of the PassbandGroup class."""
    # Test with simple passband group
    lsst_passband_group = create_lsst_passband_group(passbands_dir, delta_wave=20, trim_quantile=None)

    # Create some mock flux data with the same number of columns as wavelengths in our PassbandGroup
    flux = np.linspace(lsst_passband_group.waves * 10, 100, 5)
    bandfluxes = lsst_passband_group.fluxes_to_bandfluxes(flux)

    # Check structure of result is as expected (see Passband tests for value tests)
    assert len(bandfluxes) == 6
    for band_name in lsst_passband_group.passbands:
        assert band_name in bandfluxes
        assert bandfluxes[band_name].shape == (5,)

        # Check that we get the same result with fluxes_to_bandflux.
        bandflux = lsst_passband_group.fluxes_to_bandflux(flux, band_name)
        np.testing.assert_allclose(bandflux, bandfluxes[band_name])


def test_passband_group_wrapped_from_physical_source(passbands_dir, tmp_path):
<<<<<<< HEAD
    """Test evaluate_bandflux, SEDModel's wrapped version of PassbandGroup's fluxes_to_bandfluxes."""
=======
    """Test evaluate_band_fluxes, PhysicalModel's wrapped version of PassbandGroup's fluxes_to_bandfluxes."""
>>>>>>> d399caef
    times = np.array([1.0, 2.0, 3.0])
    wavelengths = np.array([10.0, 20.0, 30.0])
    fluxes = np.array([[1.0, 5.0, 1.0], [5.0, 10.0, 5.0], [1.0, 5.0, 3.0]])
    model = SplineModel(times, wavelengths, fluxes, time_degree=1, wave_degree=1)
    state = model.sample_parameters()

    test_times = np.array([1.0, 1.5, 2.0, 2.5, 3.0, 3.5])

    # Test wrapper with a PassbandGroup as input (see Passband tests for single-band tests)
    # Using LSST passband group:
    lsst_passband_group = create_lsst_passband_group(passbands_dir, delta_wave=20, trim_quantile=None)
    n_lsst_bands = len(lsst_passband_group.passbands)
    n_times = len(test_times)

<<<<<<< HEAD
    fluxes_source_model = model.evaluate_bandflux(
=======
    fluxes_source_model = model.evaluate_band_fluxes(
>>>>>>> d399caef
        lsst_passband_group,
        times=np.repeat(test_times, n_lsst_bands),
        filters=np.tile(list(lsst_passband_group.passbands.keys()), n_times),
        state=state,
    )
    result_from_source_model = {
        filter_name: fluxes_source_model[i::n_lsst_bands]
        for i, filter_name in enumerate(lsst_passband_group.passbands)
    }
    evaluated_fluxes = model.evaluate_sed(test_times, lsst_passband_group.waves, state)
    result_from_passband_group = lsst_passband_group.fluxes_to_bandfluxes(evaluated_fluxes)

    # Check the two dicts are the same
    assert result_from_source_model.keys() == result_from_passband_group.keys()
    for key in result_from_source_model:
        np.testing.assert_allclose(result_from_source_model[key], result_from_passband_group[key])

    # Using toy passband group:
    toy_passband_group = create_toy_passband_group(tmp_path, delta_wave=20, trim_quantile=None)
    n_toy_bands = len(toy_passband_group.passbands)
<<<<<<< HEAD
    fluxes_source_model = model.evaluate_bandflux(
=======
    fluxes_source_model = model.evaluate_band_fluxes(
>>>>>>> d399caef
        toy_passband_group,
        times=np.repeat(test_times, n_toy_bands),
        filters=np.tile(list(toy_passband_group.passbands.keys()), n_times),
        state=state,
    )
    result_from_source_model = {
        filter_name: fluxes_source_model[i::n_toy_bands]
        for i, filter_name in enumerate(toy_passband_group.passbands)
    }
    evaluated_fluxes = model.evaluate_sed(test_times, toy_passband_group.waves, state)
    result_from_passband_group = toy_passband_group.fluxes_to_bandfluxes(evaluated_fluxes)

    # Check the two dicts are the same
    assert result_from_source_model.keys() == result_from_passband_group.keys()
    for key in result_from_source_model:
        np.testing.assert_allclose(result_from_source_model[key], result_from_passband_group[key])


def test_passband_group_calculate_in_band_wave_indices(passbands_dir, tmp_path):
    """Test the calculate_in_band_wave_indices method of the PassbandGroup class using both toy and LSST
    transmission tables."""
    # Using LSST passband group:
    lsst_passband_group = create_lsst_passband_group(passbands_dir, delta_wave=20, trim_quantile=None)

    # Make sure group.waves contains the union of all passband waves with no duplicates or other values
    np.testing.assert_allclose(
        lsst_passband_group.waves,
        np.unique(np.concatenate([passband.waves for passband in lsst_passband_group.passbands.values()])),
    )

    # Using toy passband group:
    toy_passband_group = create_toy_passband_group(tmp_path, delta_wave=20, trim_quantile=None)

    passband_A = toy_passband_group.passbands["TOY_a"]
    passband_B = toy_passband_group.passbands["TOY_b"]
    passband_C = toy_passband_group.passbands["TOY_c"]

    # Note that passband_A and passband_B have overlapping wavelength ranges
    # Where passband_A covers 100-300 and passband_B covers 250-350 (and passband_C covers 400-600)
    toy_a_inds = toy_passband_group._in_band_wave_indices["TOY_a"]
    np.testing.assert_allclose(toy_a_inds, np.array([0, 1, 2, 3, 4, 5, 6, 7, 9, 11, 13]))
    np.testing.assert_allclose(passband_A.waves, toy_passband_group.waves[toy_a_inds])

    toy_b_inds = toy_passband_group._in_band_wave_indices["TOY_b"]
    np.testing.assert_allclose(toy_b_inds, np.array([8, 10, 12, 14, 15, 16]))
    np.testing.assert_allclose(passband_B.waves, toy_passband_group.waves[toy_b_inds])

    toy_c_inds = toy_passband_group._in_band_wave_indices["TOY_c"]
    assert toy_c_inds == slice(17, 28)
    np.testing.assert_allclose(passband_C.waves, toy_passband_group.waves[toy_c_inds])<|MERGE_RESOLUTION|>--- conflicted
+++ resolved
@@ -454,11 +454,7 @@
 
 
 def test_passband_group_wrapped_from_physical_source(passbands_dir, tmp_path):
-<<<<<<< HEAD
     """Test evaluate_bandflux, SEDModel's wrapped version of PassbandGroup's fluxes_to_bandfluxes."""
-=======
-    """Test evaluate_band_fluxes, PhysicalModel's wrapped version of PassbandGroup's fluxes_to_bandfluxes."""
->>>>>>> d399caef
     times = np.array([1.0, 2.0, 3.0])
     wavelengths = np.array([10.0, 20.0, 30.0])
     fluxes = np.array([[1.0, 5.0, 1.0], [5.0, 10.0, 5.0], [1.0, 5.0, 3.0]])
@@ -473,11 +469,7 @@
     n_lsst_bands = len(lsst_passband_group.passbands)
     n_times = len(test_times)
 
-<<<<<<< HEAD
-    fluxes_source_model = model.evaluate_bandflux(
-=======
     fluxes_source_model = model.evaluate_band_fluxes(
->>>>>>> d399caef
         lsst_passband_group,
         times=np.repeat(test_times, n_lsst_bands),
         filters=np.tile(list(lsst_passband_group.passbands.keys()), n_times),
@@ -498,11 +490,7 @@
     # Using toy passband group:
     toy_passband_group = create_toy_passband_group(tmp_path, delta_wave=20, trim_quantile=None)
     n_toy_bands = len(toy_passband_group.passbands)
-<<<<<<< HEAD
-    fluxes_source_model = model.evaluate_bandflux(
-=======
     fluxes_source_model = model.evaluate_band_fluxes(
->>>>>>> d399caef
         toy_passband_group,
         times=np.repeat(test_times, n_toy_bands),
         filters=np.tile(list(toy_passband_group.passbands.keys()), n_times),
