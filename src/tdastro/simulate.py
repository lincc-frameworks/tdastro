--- conflicted
+++ resolved
@@ -105,32 +105,10 @@
         raise ValueError("Invalid number of samples.")
     sample_states = source.sample_parameters(num_samples=num_samples, rng_info=rng)
 
-<<<<<<< HEAD
     # Create a dictionary for the object level information, including any saved parameters.
     # Some of these are placeholders (e.g. nobs) until they can be filled in during the simulation.
     ra = np.atleast_1d(source.get_param(sample_states, "ra"))
     dec = np.atleast_1d(source.get_param(sample_states, "dec"))
-=======
-    # Determine which of the of the simulated positions match ObsTable locations.
-    ra = source.get_param(sample_states, "ra")
-    dec = source.get_param(sample_states, "dec")
-    if num_samples == 1:
-        ra = np.array([ra])
-        dec = np.array([dec])
-    start_times, end_times = get_time_windows(
-        source.get_param(sample_states, "t0"),
-        time_window_offset,
-    )
-    all_obs_matches = obstable.range_search(ra, dec, t_min=start_times, t_max=end_times)
-
-    # Get all times and all filters as numpy arrays so we can do easy subsets.
-    all_times = np.asarray(obstable["time"].values, dtype=float)
-    all_filters = np.asarray(obstable["filter"].values, dtype=str)
-
-    # Create dictionaries for keeping all the result information. The first
-    # stores per-object information and the second per-object, per-observation.
-    # nested_index maps the entry in the nested array to the object's index.
->>>>>>> 78e65062
     results_dict = {
         "id": [i for i in range(num_samples)],
         "ra": ra.tolist(),
@@ -154,30 +132,21 @@
         "fluxerr": [],
         "flux_perfect": [],
     }
-<<<<<<< HEAD
-    if opsim_save_cols is None:
-        opsim_save_cols = []
-    for col in opsim_save_cols:
-=======
-    nested_index = []
-
-    # Add the extra columns to both the results and nested dictionaries.
     if obstable_save_cols is None:
         obstable_save_cols = []
     for col in obstable_save_cols:
->>>>>>> 78e65062
         nested_dict[col] = []
 
-    # Determine which of the of the simulated positions match opsim locations.
+    # Determine which of the of the simulated positions match ObsTable locations.
     start_times, end_times = get_time_windows(
         source.get_param(sample_states, "t0"),
         time_window_offset,
     )
-    all_obs_matches = opsim.range_search(ra, dec, t_min=start_times, t_max=end_times)
+    all_obs_matches = obstable.range_search(ra, dec, t_min=start_times, t_max=end_times)
 
     # Get all times and all filters as numpy arrays so we can do easy subsets.
-    all_times = np.asarray(opsim["time"].values, dtype=float)
-    all_filters = np.asarray(opsim["filter"].values, dtype=str)
+    all_times = np.asarray(obstable["time"].values, dtype=float)
+    all_filters = np.asarray(obstable["filter"].values, dtype=str)
 
     for idx, state in enumerate(sample_states):
         # Find the indices and times where the current source is seen.
@@ -211,15 +180,10 @@
         nested_dict["flux_perfect"].extend(list(bandfluxes_perfect))
         nested_dict["flux"].extend(list(bandfluxes))
         nested_dict["fluxerr"].extend(list(bandfluxes_error))
-<<<<<<< HEAD
-        for col in opsim_save_cols:
-            if col not in opsim.columns:
+        for col in obstable_save_cols:
+            if col not in obstable:
                 raise KeyError(f"ObsTable column {col} not found.")
-            nested_dict[col].extend(list(opsim[col].values[obs_index]))
-=======
-        for col in obstable_save_cols:
             nested_dict[col].extend(list(obstable[col].values[obs_index]))
->>>>>>> 78e65062
 
         nested_index.extend([idx] * len(obs_times))
 
