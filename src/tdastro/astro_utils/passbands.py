import logging
import os
import socket
import urllib.parse
import urllib.request
from typing import Literal, Optional
from urllib.error import HTTPError, URLError

import numpy as np
import scipy.integrate

logging.basicConfig(level=logging.INFO, format="%(asctime)s - %(levelname)s - %(message)s")


class PassbandGroup:
    """A group of passbands.

    Attributes
    ----------
    passbands : dict of Passband
        A dictionary of Passband objects, where the keys are the full_names of the passbands (eg, "LSST_u").
    table_dir : str
        The path to the directory containing the passband tables.
    waves : np.ndarray
        The union of all wavelengths in the passbands.
    """

    def __init__(
        self,
        preset: str = None,
<<<<<<< HEAD
        passband_parameters: Optional[list] = None,
        table_dir: Optional[str] = None,
=======
        passband_parameters: list = None,
        given_passbands: list = None,
>>>>>>> ffad7c49
        **kwargs,
    ):
        """Construct a PassbandGroup object.

        Parameters
        ----------
        preset : str, optional
            A pre-defined set of passbands to load. If using a preset, passband_parameters will be ignored.
        passband_parameters : list of dict, optional
            A list of dictionaries of passband parameters used to create Passband objects.
            Each dictionary must contain the following:
            - survey : str
            - filter_name : str
            Dictionaries may also contain the following optional parameters:
            - table_path : str
            - table_url : str
            - delta_wave : float
            - trim_quantile : float
            - units : str (either 'nm' or 'A')
            If survey is not LSST (or other survey with defined defaults), either a table_path or table_url
            must be provided.
<<<<<<< HEAD
        table_dir : str, optional
            The path to the directory containing the passband tables. If a table_path has not been specified
            in the passband_parameters dictionary, table paths will be set to
            {table_dir}/{survey}/{filter_name}.dat. If None, the table path will be set to a default path.
=======
        given_passbands : list, optional
            A list of Passband objects from which to create the PassbandGroup. These
            overwrite any passbands with the same full name provided by either
            preset or passband_parameters.
>>>>>>> ffad7c49
        **kwargs
            Additional keyword arguments to pass to the Passband constructor.
        """
        self.passbands = {}

<<<<<<< HEAD
        if preset is not None:
            self._load_preset(preset, table_dir=table_dir, **kwargs)

=======
        if preset is None and passband_parameters is None and given_passbands is None:
            raise ValueError(
                "PassbandGroup must be initialized with one of a preset, a list"
                "of Passband objects, or passband_parameters."
            )

        if preset is not None:
            self._load_preset(preset, **kwargs)
>>>>>>> ffad7c49
        elif passband_parameters is not None:
            for parameters in passband_parameters:
                # Add any missing parameters from kwargs
                for key, value in kwargs.items():
                    if key not in parameters:
                        parameters[key] = value

                # Set the table path if it is not already set and a table_dir is provided
                if "table_path" not in parameters and table_dir is not None:
                    parameters["table_path"] = os.path.join(
                        table_dir, parameters["survey"], f"{parameters['filter_name']}.dat"
                    )

                passband = Passband(**parameters)
                self.passbands[passband.full_name] = passband

<<<<<<< HEAD
        else:
            raise ValueError("PassbandGroup requires either a preset or passband_parameters to be provided.")

=======
        # Load any additional passbands from the given list.
        if given_passbands is not None:
            for pb_obj in given_passbands:
                self.passbands[pb_obj.full_name] = pb_obj

        # Compute the unique points and bounds for the group.
>>>>>>> ffad7c49
        self._update_waves()
        self._calculate_in_band_wave_indices()

    def __str__(self) -> str:
        """Return a string representation of the PassbandGroup."""
        return (
            f"PassbandGroup containing {len(self.passbands)} passbands: "
            f"{', '.join(self.passbands.keys())}"
        )

    def __len__(self) -> int:
        return len(self.passbands)

    def _load_preset(self, preset: str, table_dir: Optional[str], **kwargs) -> None:
        """Load a pre-defined set of passbands.

        Parameters
        ----------
        preset : str
            The name of the pre-defined set of passbands to load.
        table_dir : str, optional
            The path to the directory containing the passband tables. If no table_path has been specified in
            the PassbandGroup's passband_parameters and table_dir is not None, table paths will be set to
            table_dir/{survey}/{filter_name}.dat.
        **kwargs
            Additional keyword arguments to pass to the Passband constructor.
        """
        if preset == "LSST":
            for filter_name in ["u", "g", "r", "i", "z", "y"]:
                if table_dir is None:
                    self.passbands[f"LSST_{filter_name}"] = Passband("LSST", filter_name, **kwargs)
                else:
                    table_path = os.path.join(table_dir, "LSST", f"{filter_name}.dat")
                    self.passbands[f"LSST_{filter_name}"] = Passband(
                        "LSST",
                        filter_name,
                        table_path=table_path,
                        **kwargs,
                    )
        else:
            raise ValueError(f"Unknown passband preset: {preset}")

    def _update_waves(self, threshold=1e-5) -> None:
        """Update the group's wave attribute to be the union of all wavelengths in
        the passbands.

        Parameters
        ----------
        threshold : float
            The threshold for merging two "close" wavelengths. This is used to
            avoid problems with numerical precision.
            Default: 1e-5
        """
        if len(self.passbands) == 0:
            self.waves = np.array([])
        else:
            # Compute the unique wavelengths (accounting for floating point error) by
            # sorting the union of all the waves, computing the gaps between each adjacent
            # pair (using 1e8 for before the first), and saving the points with a gap
            # larger than the threshold.
            all_waves = np.concatenate([passband.waves for passband in self.passbands.values()])
            sorted_waves = np.sort(all_waves)
            gap_sizes = np.insert(sorted_waves[1:] - sorted_waves[:-1], 0, 1e8)
            self.waves = sorted_waves[gap_sizes >= threshold]

    def _calculate_in_band_wave_indices(self) -> None:
        """Calculate the indices of the group's wave grid that are in the passband's wave grid.

        Eg, if a group's waves are [11, 12, 13, 14, 15] and a single band's are [13, 14], we get [2, 3].

        The indices are stored in the passband's _in_band_wave_indices attribute as either a tuple of two ints
        (lower, upper) or a 1D np.ndarray of ints.
        """
        for passband in self.passbands.values():
            # We only want the fluxes that are in the passband's wavelength range
            # So, find the indices in the group's wave grid that are in the passband's wave grid
            lower, upper = passband.waves[0], passband.waves[-1]
            lower_index, upper_index = np.searchsorted(self.waves, [lower, upper])

            # Check that this is the right grid after all (check will fail if passbands overlap and passbands
            # do not happen to be on the same phase of the grid; eg, even if the step is 10, if the first
            # passband starts at 100 and the second at 105, the passbands won't share the same grid)
            if np.array_equal(self.waves[lower_index : upper_index + 1], passband.waves):
                indices = slice(lower_index, upper_index + 1)
            else:
                indices = np.searchsorted(self.waves, passband.waves)
            passband._in_band_wave_indices = indices

    def process_transmission_tables(
        self, delta_wave: Optional[float] = 5.0, trim_quantile: Optional[float] = 1e-3
    ):
        """Process the transmission tables for all passbands in the group; recalculate group's wave attribute.

        Parameters
        ----------
        delta_wave : float or None, optional
            The grid step of the wave grid. Default is 5.0.
        trim_quantile : float or None, optional
            The quantile to trim the transmission table by. For example, if trim_quantile is 1e-3, the
            transmission table will be trimmed to include only the central 99.8% of rows.
        """
        for passband in self.passbands.values():
            passband.process_transmission_table(delta_wave, trim_quantile)

        self._update_waves()
        self._calculate_in_band_wave_indices()

    def fluxes_to_bandfluxes(self, flux_density_matrix: np.ndarray) -> np.ndarray:
        """Calculate bandfluxes for all passbands in the group.

        Parameters
        ----------
        flux_density_matrix : np.ndarray
            A 2D array of flux densities where rows are times and columns are wavelengths.

        Returns
        -------
        dict of np.ndarray
            A dictionary of bandfluxes with passband names as keys and np.ndarrays of bandfluxes as values.
        """
        if flux_density_matrix.size == 0 or len(self.waves) != len(flux_density_matrix[0]):
            flux_density_matrix_num_cols = 0 if flux_density_matrix.size == 0 else len(flux_density_matrix[0])
            raise ValueError(
                f"PassbandGroup mismatched grids: Flux density matrix has {flux_density_matrix_num_cols} "
                f"columns, which does not match transmission table's {len(self.waves)} rows. Check that the "
                f"flux density matrix was calculated on the same grid as the transmission tables, which can "
                f"be accessed via the Passband's or PassbandGroup's waves attribute."
            )

        bandfluxes = {}
        for full_name, passband in self.passbands.items():
            indices = passband._in_band_wave_indices

            if indices is None:
                raise ValueError(
                    f"Passband {full_name} does not have _in_band_wave_indices set. "
                    "This should have been calculated in PassbandGroup._calculate_in_band_wave_indices."
                )

            in_band_fluxes = flux_density_matrix[:, indices]

            bandfluxes[full_name] = passband.fluxes_to_bandflux(in_band_fluxes)
        return bandfluxes


class Passband:
    """A passband contains information about its transmission curve and calculates its normalization.

    Attributes
    ----------
    survey : str
        The survey to which the passband belongs: eg, "LSST".
    filter_name : str
        The name of the passband's filter: eg, "u".
    full_name : str
        The full name of the passband. This is the survey and filter concatenated: eg, "LSST_u".
    table_path : str
        The path to the transmission table file.
    table_url : str
        The URL to download the transmission table file.
    waves : np.ndarray
        The wavelengths of the transmission table. To be used when evaluating models to generate fluxes
        that will be passed to fluxes_to_bandflux.
    _loaded_table : np.ndarray
        A 2D array of wavelengths and transmissions. This is the table loaded from the file, and is neither
        interpolated nor normalized.
    processed_transmission_table : np.ndarray
        A 2D array where the first col is wavelengths (Angstrom) and the second col is transmission values.
        This table is both interpolated to the _wave_grid and normalized to calculate phi_b(λ).
    _in_band_wave_indices : np.ndarray, optional
        The indices of the full wave grid used in PassbandGroup that correspond to this Passband's wave grid.
        This is only set when the Passband is part of a PassbandGroup.
    """

    def __init__(
        self,
        survey: str,
        filter_name: str,
        delta_wave: Optional[float] = 5.0,
        trim_quantile: Optional[float] = 1e-3,
        table_path: Optional[str] = None,
        table_url: Optional[str] = None,
        table_values: Optional[np.array] = None,
        units: Optional[Literal["nm", "A"]] = "A",
        force_download: bool = False,
    ):
        """Construct a Passband object.

        Parameters
        ----------
        survey : str
            The survey to which the passband belongs: eg, "LSST".
        filter_name : str
            The filter_name of the passband: eg, "u".
        delta_wave : float or None, optional
            The grid step of the wave grid, in angstroms.
            It is typically used to downsample transmission using linear interpolation.
            Default is 5 angstroms. If `None` the original grid is used.
        trim_quantile : float or None, optional
            The quantile to trim the transmission table by. For example, if trim_quantile is 1e-3, the
            transmission table will be trimmed to include only the central 99.8% of the area under the
            transmission curve.
        table_path : str, optional
            The path to the transmission table file. If None, the table path will be set to a default path;
            if no file exists at this location, the file will be downloaded from table_url.
        table_url : str, optional
            The URL to download the transmission table file. If None, the table URL will be set to
            a default URL based on the survey and filter_name. Default is None.
        table_values : np.ndarray, optional
            A 2D array of wavelengths and transmissions. Used to provide a given table.
        units : Literal['nm','A'], optional
            Denotes whether the wavelength units of the table are nanometers ('nm') or Angstroms ('A').
            By default 'A'. Does not affect the output units of the class, only the interpretation of the
            provided passband table.
        force_download : bool, optional
            If True, the transmission table will be downloaded even if it already exists locally. Default is
            False.
        """
        self.survey = survey
        self.filter_name = filter_name
        self.full_name = f"{survey}_{filter_name}"

        self.table_path = table_path
        self.table_url = table_url
        self.units = units
        self._in_band_wave_indices = None

        if table_values is not None:
            if table_values.shape[1] != 2:
                raise ValueError("Passband requires an input table with exactly two columns.")
            if table_path is not None or table_url is not None:
                raise ValueError("Multiple inputs given for passband table.")
            self._loaded_table = np.copy(table_values)
        else:
            self._load_transmission_table(force_download=force_download)

        # Check that wavelengths are strictly increasing
        if not np.all(np.diff(self._loaded_table[:, 0]) > 0):
            raise ValueError("Wavelengths in transmission table must be strictly increasing.")

        # Preprocess the passband.
        self._standardize_units()
        self.process_transmission_table(delta_wave, trim_quantile)

    def __str__(self) -> str:
        """Return a string representation of the Passband."""
        return f"Passband: {self.full_name}"

    def _standardize_units(self):
        """Convert the units into Angstroms."""
        if self.units == "nm":
            # Multiply the first column (wavelength) by 10.0 to convert to Angstroms
            self._loaded_table[:, 0] *= 10.0
        elif self.units != "A":
            raise ValueError(f"Unknown Passband units {self.units}")
        self.units = "A"

    def _load_transmission_table(self, force_download: bool = False) -> None:
        """Load a transmission table from a file (or download it if it doesn't exist). Table must have 2
        columns: wavelengths and transmissions; wavelengths must be strictly increasing.

        Returns
        -------
        np.ndarray
            A 2D array of wavelengths and transmissions.
        """
        # Check if the table file exists locally, and download it if it does not
        if self.table_path is None:
            self.table_path = os.path.join(
                os.path.dirname(__file__), f"passbands/{self.survey}/{self.filter_name}.dat"
            )
        os.makedirs(os.path.dirname(self.table_path), exist_ok=True)
        if force_download or not os.path.exists(self.table_path):
            self._download_transmission_table()

        # Load the table file
        try:
            loaded_table = np.loadtxt(self.table_path)
        except OSError as e:
            raise OSError(f"Error reading transmission table from file: {e}") from e
        # Check that the table has the correct shape
        if loaded_table.size == 0 or loaded_table.shape[1] != 2:
            raise ValueError("Transmission table must have exactly 2 columns.")
        # Check that wavelengths are strictly increasing
        if not np.all(np.diff(loaded_table[:, 0]) > 0):
            raise ValueError("Wavelengths in transmission table must be strictly increasing.")

        self._loaded_table = loaded_table

    def _download_transmission_table(self) -> bool:
        """Download a transmission table from a URL.

        Returns
        -------
        bool
            True if the download was successful, False otherwise.

        Raises
        ------
        NotImplementedError
            If no table_url has been set and the survey is not supported for transmission table download.
        """
        if self.table_url is None:
            if self.survey == "LSST":
                self.table_url = f"https://github.com/lsst/throughputs/blob/main/baseline/total_{self.filter_name}.dat?raw=true"
            else:
                raise NotImplementedError(
                    f"Transmission table download is not yet implemented for survey: {self.survey}."
                )
        try:
            socket.setdefaulttimeout(10)
            logging.info(f"Retrieving {self.table_url}", flush=True)
            urllib.request.urlretrieve(self.table_url, self.table_path)
            if os.path.getsize(self.table_path) == 0:
                logging.error(f"Transmission table downloaded for {self.full_name} is empty.")
                return False
            else:
                logging.info(f"Downloaded: {self.full_name} transmission table.")
                return True
        except HTTPError as e:
            logging.error(f"HTTP error occurred when downloading table for {self.full_name}: {e}")
            return False
        except URLError as e:
            logging.error(f"URL error occurred when downloading table for {self.full_name}: {e}")
            return False

    def process_transmission_table(
        self, delta_wave: Optional[float] = 5.0, trim_quantile: Optional[float] = 1e-3
    ):
        """Process the transmission table.

        Parameters
        ----------
        delta_wave : Optional[float] = 5.0
            The grid step of the wave grid. Default is 5.0 Angstroms.
        trim_quantile : Optional[float] = 1e-3
            The quantile to trim the transmission table by. For example, if trim_quantile is 1e-3, the
            transmission table will be trimmed to include only the central 99.8% of rows.
        """
        interpolated_table = self._interpolate_transmission_table(self._loaded_table, delta_wave)
        trimmed_table = self._trim_transmission_by_quantile(interpolated_table, trim_quantile)
        self.processed_transmission_table = self._normalize_transmission_table(trimmed_table)

        self.waves = self.processed_transmission_table[:, 0]

    def _interpolate_transmission_table(self, table: np.ndarray, delta_wave: Optional[float]) -> np.ndarray:
        """Interpolate the transmission table to a new wave grid.

        Parameters
        ----------
        table : np.ndarray
            A 2D array of wavelengths and transmissions.
        delta_wave : float or None
            The grid step of the wave grid.

        Returns
        -------
        np.ndarray
            A 2D array of wavelengths and transmissions.
        """
        # Don't interpolate if delta_wave is None or the table is already on the desired grid
        if delta_wave is None:
            return table
        if np.allclose(np.diff(table[:, 0]), delta_wave):
            return table

        # Regrid wavelengths to the new wave grid
        wavelengths = table[:, 0]
        lower_bound, upper_bound = wavelengths[0], wavelengths[-1]
        new_wavelengths = np.linspace(
            lower_bound, upper_bound, int((upper_bound - lower_bound) / delta_wave) + 1
        )

        # Interpolate the transmission table to the new wave grid
        spline = scipy.interpolate.InterpolatedUnivariateSpline(table[:, 0], table[:, 1], ext="raise", k=1)
        interpolated_transmissions = spline(new_wavelengths)
        return np.column_stack((new_wavelengths, interpolated_transmissions))

    def _trim_transmission_by_quantile(self, table: np.ndarray, trim_quantile: Optional[float]) -> np.ndarray:
        """Trim the transmission table so that it only includes the central (100 - 2*trim_quartile)% of rows.

        E.g., if trim_quantile is 1e-3, the transmission table will be trimmed to include only the central
        99.8% of rows.

        Parameters
        ----------
        table : np.ndarray
            A 2D array of wavelengths and transmissions.
        trim_quantile : float
            The quantile to trim the transmission table by. For example, if trim_quantile is 1e-3, the
            transmission table will be trimmed to include only the central 99.8% of rows. Must be greater than
            or equal to 0 and less than 0.5.

        Returns
        -------
        np.ndarray
            A 2D array of wavelengths and transmissions.
        """
        if trim_quantile is None or trim_quantile == 0.0:
            return table
        if trim_quantile < 0 or trim_quantile >= 0.5:
            raise ValueError(f"Trim quantile must be between 0 and 0.5; got {trim_quantile}.")

        # Separate wavelengths and transmissions
        wavelengths = table[:, 0]
        transmissions = table[:, 1]

        # Calculate the cumulative sum of the transmission values (area under the curve)
        cumulative_area = scipy.integrate.cumulative_trapezoid(transmissions, x=wavelengths)

        # Normalize cumulative area to range from 0 to 1
        cumulative_area /= cumulative_area[-1]

        # Find indices where the cumulative area exceeds the trim quantiles
        lower_bound = max(np.searchsorted(cumulative_area, trim_quantile, side="right") - 1, 0)
        upper_bound = np.searchsorted(cumulative_area, 1 - trim_quantile)

        # Trim the table to the desired range
        trimmed_table = table[lower_bound : upper_bound + 1]

        return trimmed_table

    def _normalize_transmission_table(self, transmission_table: np.ndarray) -> np.ndarray:
        """Calculate the value of phi_b for all wavelengths in a transmission table.

        This is eq. 8 from "On the Choice of LSST Flux Units" (Ivezić et al.):

        φ_b(λ) = S_b(λ)λ⁻¹ / ∫ S_b(λ)λ⁻¹ dλ

        where S_b(λ) is the system response of the passband. Note we use transmission table as our S_b(λ).

        Parameters
        ----------
        transmission_table : np.ndarray
            A 2D array of wavelengths and transmissions.

        Returns
        -------
        np.ndarray
            A 2D array of wavelengths and normalized transmissions.

        Raises
        ------
        ValueError
            If the transmission table is the wrong size or the calculated denominator is zero.
        """
        if transmission_table.size == 0:
            raise ValueError("Transmission table is empty; cannot normalize.")
        elif transmission_table.shape[0] == 1:
            raise ValueError(f"Cannot normalize transmission table with only one row: {transmission_table}.")
        elif transmission_table.ndim != 2 or transmission_table.shape[1] != 2:
            raise ValueError("Transmission table must be 2D array with exactly 2 columns.")

        wavelengths_angstrom = transmission_table[:, 0]
        transmissions = transmission_table[:, 1]
        # Calculate the numerators and denominator
        numerators = transmissions / wavelengths_angstrom
        denominator = scipy.integrate.trapezoid(numerators, x=wavelengths_angstrom)

        if denominator == 0:
            raise ValueError(
                "Denominator is zero; cannot normalize transmission table. "
                f"Consider checking the transmission table for band {self.full_name}. "
                f"With wave grid set to: {self._wave_grid}, transmission table wavelengths are: "
                f"{transmission_table[:, 0]}."
            )

        # Calculate phi_b for each wavelength
        normalized_transmissions = numerators / denominator
        return np.column_stack((wavelengths_angstrom, normalized_transmissions))

    def fluxes_to_bandflux(
        self,
        flux_density_matrix: np.ndarray,
    ) -> np.ndarray:
        """Calculate the bandflux for a given set of flux densities.

        This is eq. 7 from "On the Choice of LSST Flux Units" (Ivezić et al.):

        F_b = ∫ f(λ)φ_b(λ) dλ

        where f(λ) is the specific flux of an object at the top of the atmosphere, and φ_b(λ) is the
        normalized system response for given band b."

        Parameters
        ----------
        flux_density_matrix : np.ndarray
            A 2D array of flux densities where rows are times and columns are wavelengths.

        Returns
        -------
        np.ndarray
            An array of bandfluxes with length flux_density_matrix, where each element is the bandflux
            at the corresponding time.
        """
        if flux_density_matrix.size == 0 or len(self.waves) != len(flux_density_matrix[0]):
            flux_density_matrix_num_cols = 0 if flux_density_matrix.size == 0 else len(flux_density_matrix[0])
            raise ValueError(
                f"Passband mismatched grids: Flux density matrix has {flux_density_matrix_num_cols} "
                f"columns, which does not match the {len(self.waves)} rows in band {self.full_name}'s "
                f"transmission table. Check that the flux density matrix was calculated on the same grid as "
                f"the transmission tables, which can be accessed via the Passband's or PassbandGroup's waves "
                f"attribute."
            )

        # Calculate the bandflux as ∫ f(λ)φ_b(λ) dλ,
        # where f(λ) is the in-band flux density and φ_b(λ) is the normalized system response
        integrand = flux_density_matrix * self.processed_transmission_table[:, 1]
        bandfluxes = scipy.integrate.trapezoid(integrand, x=self.waves)

        return bandfluxes<|MERGE_RESOLUTION|>--- conflicted
+++ resolved
@@ -28,13 +28,9 @@
     def __init__(
         self,
         preset: str = None,
-<<<<<<< HEAD
         passband_parameters: Optional[list] = None,
         table_dir: Optional[str] = None,
-=======
-        passband_parameters: list = None,
         given_passbands: list = None,
->>>>>>> ffad7c49
         **kwargs,
     ):
         """Construct a PassbandGroup object.
@@ -56,27 +52,19 @@
             - units : str (either 'nm' or 'A')
             If survey is not LSST (or other survey with defined defaults), either a table_path or table_url
             must be provided.
-<<<<<<< HEAD
         table_dir : str, optional
             The path to the directory containing the passband tables. If a table_path has not been specified
             in the passband_parameters dictionary, table paths will be set to
             {table_dir}/{survey}/{filter_name}.dat. If None, the table path will be set to a default path.
-=======
         given_passbands : list, optional
             A list of Passband objects from which to create the PassbandGroup. These
             overwrite any passbands with the same full name provided by either
             preset or passband_parameters.
->>>>>>> ffad7c49
         **kwargs
             Additional keyword arguments to pass to the Passband constructor.
         """
         self.passbands = {}
 
-<<<<<<< HEAD
-        if preset is not None:
-            self._load_preset(preset, table_dir=table_dir, **kwargs)
-
-=======
         if preset is None and passband_parameters is None and given_passbands is None:
             raise ValueError(
                 "PassbandGroup must be initialized with one of a preset, a list"
@@ -84,8 +72,8 @@
             )
 
         if preset is not None:
-            self._load_preset(preset, **kwargs)
->>>>>>> ffad7c49
+            self._load_preset(preset, table_dir=table_dir, **kwargs)
+
         elif passband_parameters is not None:
             for parameters in passband_parameters:
                 # Add any missing parameters from kwargs
@@ -102,18 +90,12 @@
                 passband = Passband(**parameters)
                 self.passbands[passband.full_name] = passband
 
-<<<<<<< HEAD
-        else:
-            raise ValueError("PassbandGroup requires either a preset or passband_parameters to be provided.")
-
-=======
         # Load any additional passbands from the given list.
         if given_passbands is not None:
             for pb_obj in given_passbands:
                 self.passbands[pb_obj.full_name] = pb_obj
 
         # Compute the unique points and bounds for the group.
->>>>>>> ffad7c49
         self._update_waves()
         self._calculate_in_band_wave_indices()
 
