import warnings
from pathlib import Path
from unittest.mock import patch

import numpy as np
import pytest
from sncosmo import Bandpass
from tdastro.astro_utils.passbands import Passband
from tdastro.sources.spline_model import SplineModel


def create_lsst_passband(path, filter_name, **kwargs):
    """Helper function to create an LSST Passband object for testing."""
    survey = "LSST"
    table_path = f"{path}/{survey}/{filter_name}.dat"
    return Passband.from_file(survey, filter_name, table_path=table_path, **kwargs)


def create_toy_passband(path, transmission_table, filter_name="a", **kwargs):
    """Helper function to create a toy Passband object for testing."""
    survey = "TOY"
    dir_path = Path(path, survey)
    dir_path.mkdir(parents=True, exist_ok=True)
    table_path = dir_path / f"{filter_name}.dat"

    # Create a transmission table file
    with open(table_path, "w") as f:
        f.write(transmission_table)

    # Create a Passband object
    return Passband.from_file(survey, filter_name, table_path=table_path, **kwargs)


def test_passband_str(passbands_dir, tmp_path):
    """Test the __str__ method of the Passband class."""
    # Test an LSST passband:
    LSST_u = create_lsst_passband(passbands_dir, "u")
    assert str(LSST_u) == "Passband: LSST_u"

    # Test a toy passband:
    transmission_table = "1000 0.5\n1005 0.6\n1010 0.7\n"
    a_band = create_toy_passband(tmp_path, transmission_table)
    assert str(a_band) == "Passband: TOY_a"


def test_passband_eq(passbands_dir, tmp_path):
    """Test the __str__ method of the Passband class."""
    a_band = Passband(np.array([[1000, 0.5], [1005, 0.6], [1010, 0.7]]), "LSST", "a")
    b_band = Passband(np.array([[1000, 0.5], [1005, 0.6], [1010, 0.7]]), "LSST", "b")
    c_band = Passband(np.array([[1000, 0.5], [1005, 0.7], [1010, 0.7]]), "LSST", "c")
    d_band = Passband(np.array([[1000, 0.5], [1005, 0.6], [1020, 0.7]]), "LSST", "d")
    assert a_band == b_band
    assert a_band != c_band
    assert a_band != d_band


def test_passband_manual_create(tmp_path):
    """Test that we can create a passband from the transmission table."""
    # Test we get a TypeError if we don't provide a survey and filter_name
    with pytest.raises(TypeError):
        _ = Passband()

    # Create a manual passband.
    transmission_table = np.array([[1000, 0.5], [1005, 0.6], [1010, 0.7]])
    test_pb = Passband(transmission_table, survey="test", filter_name="u")

    assert test_pb.survey == "test"
    assert test_pb.filter_name == "u"
    assert test_pb.full_name == "test_u"
    np.testing.assert_allclose(test_pb._loaded_table, transmission_table)

    # We can create an load a table in nm as well. It will auto-convert to Angstroms.
    transmission2 = np.array([[100, 0.5], [100.5, 0.6], [101, 0.7]])
    test_pb2 = Passband(transmission2, survey="test", filter_name="g", units="nm")
    assert test_pb2.survey == "test"
    assert test_pb2.filter_name == "g"
    assert test_pb2.full_name == "test_g"
    np.testing.assert_allclose(test_pb2._loaded_table, transmission_table)

    # We raise an error if the data is not sorted.
    with pytest.raises(ValueError):
        _ = Passband(
            np.array([[1000, 0.5], [900, 0.2], [1100, 0.7]]),
            survey="test",
            filter_name="u",
        )

    # We raise an error if the data is not the right shape.
    with pytest.raises(ValueError):
        _ = Passband(
            np.full((10, 3), 1.0),
            survey="test",
            filter_name="u",
        )

    # We raise an error with an invalid unit.
    with pytest.raises(ValueError):
        _ = Passband(
            transmission_table,
            survey="test",
            filter_name="u",
            units="invalid",
        )


def test_passband_load_transmission_table(passbands_dir, tmp_path):
    """Test the _load_transmission_table method of the Passband class."""
    # Test that we can load a standard LSST transmission table from the local test data
    LSST_g = create_lsst_passband(passbands_dir, "g")
    assert LSST_g._loaded_table is not None
    assert LSST_g._loaded_table.shape[1] == 2  # Two columns: wavelengths and transmissions
    assert LSST_g.waves is not None
    assert len(LSST_g.waves.shape) == 1

    # Test a toy transmission table was loaded correctly
    transmission_table = "1000 0.5\n1005 0.6\n1010 0.7\n"
    a_band = create_toy_passband(tmp_path, transmission_table)
    np.testing.assert_allclose(a_band._loaded_table, np.array([[1000, 0.5], [1005, 0.6], [1010, 0.7]]))

    # Test that we raise an error if the transmission table is blank
    transmission_table = ""
    test_pb_file_name = Path(tmp_path) / "r.dat"
    with open(test_pb_file_name, "w") as f:
        f.write(transmission_table)
    with warnings.catch_warnings():
        # Ignore the warning that we are loading an empty file.
        warnings.simplefilter("ignore")
        with pytest.raises(ValueError):
            a_band.load_transmission_table(test_pb_file_name)

    # Test that we raise an error if the transmission table is not formatted correctly
    transmission_table = "1000\n1005 0.6\n1010 0.7"
    with open(test_pb_file_name, "w") as f:
        f.write(transmission_table)
    with pytest.raises(ValueError):
        a_band.load_transmission_table(test_pb_file_name)

    # Test that we raise an error if the transmission table wavelengths are not sorted
    transmission_table = "1000 0.5\n900 0.6\n1010 0.7"
    with open(test_pb_file_name, "w") as f:
        f.write(transmission_table)
    with pytest.raises(ValueError):
        a_band.load_transmission_table(test_pb_file_name)


def test_passband_load_vo_transmission_table(test_data_dir):
    """Test the load_transmission_table method of the Passband class using VOTable data."""
    table = Passband.load_transmission_table(test_data_dir / "passbands" / "Palomar" / "ZTF" / "g.xml")
    assert table.shape == (2000, 2)


def test_passband_download_transmission_table(tmp_path):
    """Test the functionality of downloading the transmission table Passband class."""
    # Initialize a Passband object
    survey = "TEST"
    filter_name = "a"
    table_path = tmp_path / f"{survey}/{filter_name}.dat"
    table_url = f"https://data.lsdb.io/{survey}/{filter_name}.dat"
    transmission_table = "1000 0.5\n1005 0.6\n1010 0.7\n"

    def mock_urlretrieve(url, known_hash, fname, path):
        full_name = path / fname
        with open(full_name, "w") as f:
            f.write(transmission_table)
        return full_name

    # Mock the urlretrieve portion of the download method
    with patch("pooch.retrieve", side_effect=mock_urlretrieve) as mocked_urlretrieve:
        a_band = Passband.from_file(survey, filter_name, table_path=table_path, table_url=table_url)

        # Check that the transmission table was downloaded
        mocked_urlretrieve.assert_called_once_with(
            url=table_url,
            known_hash=None,
            fname=table_path.name,
            path=table_path.parent,
        )

        # Check that the transmission table was loaded correctly
        np.testing.assert_allclose(a_band._loaded_table, np.array([[1000, 0.5], [1005, 0.6], [1010, 0.7]]))


def test_passband_from_file(passbands_dir, tmp_path):
    """Test the from_file constructor of the Passband class."""
    # Test a toy transmission table was loaded correctly
    transmission_table = "1000 0.5\n1005 0.6\n1010 0.7\n"
    a_band = create_toy_passband(tmp_path, transmission_table)
    np.testing.assert_allclose(a_band._loaded_table, np.array([[1000, 0.5], [1005, 0.6], [1010, 0.7]]))

    table_path = Path(tmp_path, "TOY", "a.dat")
    a_band_2 = Passband.from_file("TOY", "a", table_path=table_path)
    np.testing.assert_allclose(a_band_2._loaded_table, np.array([[1000, 0.5], [1005, 0.6], [1010, 0.7]]))

    # We raise an error if the transmission table does not exist.
    with pytest.raises(ValueError):
        _ = Passband.from_file(survey="test", filter_name="u", table_path="./no_such_file.dat")


def test_passband_from_sncosmo(passbands_dir):
    """Test the from_sncosmo constructor of the Passband class."""
    sn_pb = Bandpass(
        np.array([6000, 6005, 6010]),  # wavelengths (A)
        np.array([0.5, 0.6, 0.7]),  # transmissions
    )
    ztf_band = Passband.from_sncosmo("ZTF", "g", sn_pb)
    assert ztf_band.survey == "ZTF"
    assert ztf_band.filter_name == "g"
    assert ztf_band.full_name == "ZTF_g"
    assert ztf_band._loaded_table is not None
    assert np.allclose(ztf_band._loaded_table[:, 0], sn_pb.wave)
    assert np.allclose(ztf_band._loaded_table[:, 1], sn_pb.trans)

    def _mock_get_bandpass(name):
        """Return a predefined Bandpass object instead of downloading the transmission table."""
        return Bandpass(np.array([6000, 6005, 6010]), np.array([0.5, 0.6, 0.7]))

    # Check that we can load the sncosmo passband from just the filter and survey.
    with patch("sncosmo.get_bandpass", side_effect=_mock_get_bandpass):
        ztf_band2 = Passband.from_sncosmo("ZTF", "g", "ztfg")
        assert np.allclose(ztf_band2._loaded_table[:, 0], sn_pb.wave)
        assert np.allclose(ztf_band2._loaded_table[:, 1], sn_pb.trans)

    # Check that an error occurs if we pass None
    with pytest.raises(ValueError):
        _ = Passband.from_sncosmo("ZTF", "g", None)


def test_passband_from_svo(passbands_dir):
    """Test that we can load data from SVO passbands."""
    pb = Passband.from_svo("Palomar/ZTF.g", table_dir=passbands_dir, force_download=False)
    assert pb.survey == "Palomar/ZTF"
    assert pb.filter_name == "g"
    assert pb.full_name == "Palomar/ZTF_g"


def test_process_transmission_table(passbands_dir, tmp_path):
    """Test the process_transmission_table method of the Passband class; check correct methods are called."""
    transmission_table = "100 0.5\n200 0.75\n300 0.25\n"
    a_band = create_toy_passband(tmp_path, transmission_table)

    # Mock the methods that _process_transmission_table wraps, to check each is called once
    with (
        patch.object(a_band, "_interpolate_transmission_table") as mock_interp_table,
        patch.object(a_band, "_trim_transmission_by_quantile") as mock_trim_table,
        patch.object(a_band, "_normalize_transmission_table") as mock_norm_table,
    ):
        # Call the _process_transmission_table method
        delta_wave, trim_quantile = 1.0, 0.05
        a_band.process_transmission_table(delta_wave, trim_quantile)

        # Check that each method is called once
        mock_interp_table.assert_called_once_with(a_band._loaded_table, delta_wave)
        mock_trim_table.assert_called_once()
        mock_norm_table.assert_called_once()

    # Now call without mocking, to check waves set correctly (other values checked in method-specific tests)
    delta_wave, trim_quantile = 5.0, None
    a_band.process_transmission_table(delta_wave, trim_quantile)
    np.testing.assert_allclose(a_band.waves, np.arange(100, 301, delta_wave))

    # Check that we can call the method on a standard LSST transmission table
    LSST_r = create_lsst_passband(passbands_dir, "r")
    LSST_r.process_transmission_table(delta_wave, trim_quantile)
    assert LSST_r.waves is not None

    # Check that we raise an error if the transmission table is the wrong shape
    a_band._loaded_table = np.array([[100, 0.5, 105, 0.6]])
    with pytest.raises(ValueError):
        a_band.process_transmission_table(delta_wave, trim_quantile)


def test_interpolate_transmission_table(passbands_dir, tmp_path):
    """Test the _interpolate_transmission_table method of the Passband class."""
    transmission_table = "100 0.5\n200 0.75\n300 0.25\n"
    a_band = create_toy_passband(tmp_path, transmission_table)

    # Interpolate the transmission table to a large step size (50 Angstrom)
    table = a_band._interpolate_transmission_table(a_band._loaded_table, delta_wave=50)
    np.testing.assert_allclose(table[:, 0], np.arange(100, 301, 50))

    # Interpolate the transmission table to a somewhat small step size (1 Angstrom)
    table = a_band._interpolate_transmission_table(a_band._loaded_table, delta_wave=1)
    np.testing.assert_allclose(table[:, 0], np.arange(100, 301, 1))

    # Interpolate the transmission table to an even smaller step size (0.1 Angstrom)
    table = a_band._interpolate_transmission_table(a_band._loaded_table, delta_wave=0.1)
    np.testing.assert_allclose(table[:, 0], np.arange(100, 300.01, 0.1))

    # Check that we raise an error if the transmission table is the wrong shape
    with pytest.raises(ValueError):
        a_band._interpolate_transmission_table(np.array([[100, 0.5], [200, 0.75], [300, 0.25], [400]]))

    # Check that we raise an error if the delta_wave is not a positive number
    with pytest.raises(ValueError):
        a_band._interpolate_transmission_table(a_band._loaded_table, delta_wave=-1)

    # Check that we can run method on a standard LSST transmission table
    LSST_i = create_lsst_passband(passbands_dir, "i")
    table = LSST_i._interpolate_transmission_table(LSST_i._loaded_table, delta_wave=50)
    assert len(table) > 0
    assert len(table) < len(LSST_i._loaded_table)


def test_trim_transmission_table(passbands_dir, tmp_path):
    """Test the _trim_transmission_by_quantile method of the Passband class."""

    # Test: transmission table with only 3 points
    transmission_table = "100 0.5\n200 0.75\n300 0.25\n"
    a_band = create_toy_passband(tmp_path, transmission_table)

    # Trim the transmission table by 5% (should remove the last point)
    table = a_band._trim_transmission_by_quantile(a_band._loaded_table, trim_quantile=0.05)
    np.testing.assert_allclose(table, np.array([[100, 0.5], [200, 0.75]]))

    # Trim the transmission table by 40% (should still preserve the first point, as table is skewed)
    table = a_band._trim_transmission_by_quantile(a_band._loaded_table, trim_quantile=0.4)
    np.testing.assert_allclose(table, np.array([[100, 0.5], [200, 0.75]]))

    # Check no trimming if quantile is 0
    table = a_band._trim_transmission_by_quantile(a_band._loaded_table, trim_quantile=None)
    np.testing.assert_allclose(table, np.array([[100, 0.5], [200, 0.75], [300, 0.25]]))

    # Check we raise an error if the quantile is not greater or equal to 0 and less than 0.5
    with pytest.raises(ValueError):
        a_band._trim_transmission_by_quantile(a_band._loaded_table, trim_quantile=0.5)
    with pytest.raises(ValueError):
        a_band._trim_transmission_by_quantile(a_band._loaded_table, trim_quantile=-0.1)

    # Check we raise an error if the transmission table is the wrong shape
    with pytest.raises(ValueError):
        a_band._trim_transmission_by_quantile(np.array([[100, 0.5], [200, 0.75], [300, 0.25], [400]]))

    # Test 2: larger, more gaussian transmission table
    transmission_table = "100 0.05\n200 0.1\n300 0.25\n400 0.5\n500 0.8\n600 0.6\n700 0.4\n800 0.2\n900 0.1\n"
    b_band = create_toy_passband(tmp_path, transmission_table, filter_name="b")

    # Trim the transmission table by 5% (should remove the last point)
    table = b_band._trim_transmission_by_quantile(b_band._loaded_table, trim_quantile=0.05)
    np.testing.assert_allclose(
        table,
        np.array(
            [[100, 0.05], [200, 0.1], [300, 0.25], [400, 0.5], [500, 0.8], [600, 0.6], [700, 0.4], [800, 0.2]]
        ),
    )

    # Trim the transmission table by 40% (should remove most points)
    table = b_band._trim_transmission_by_quantile(b_band._loaded_table, trim_quantile=0.4)
    np.testing.assert_allclose(table, np.array([[300, 0.25], [400, 0.5], [500, 0.8]]))

    # Check no trimming if quantile is 0
    table = b_band._trim_transmission_by_quantile(b_band._loaded_table, trim_quantile=None)
    np.testing.assert_allclose(
        table,
        np.array(
            [
                [100, 0.05],
                [200, 0.1],
                [300, 0.25],
                [400, 0.5],
                [500, 0.8],
                [600, 0.6],
                [700, 0.4],
                [800, 0.2],
                [900, 0.1],
            ]
        ),
    )

    # Test 3: much larger transmission table
    rng = np.random.default_rng(100)
    transmissions = rng.normal(0.5, 0.1, 1000)
    wavelengths = np.arange(100, 1100, 1)
    transmission_table = "\n".join(
        [
            f"{wavelength} {transmission}"
            for wavelength, transmission in zip(wavelengths, transmissions, strict=False)
        ]
    )
    c_band = create_toy_passband(tmp_path, transmission_table, filter_name="c")

    # Trim the transmission table by 5% on each side
    table = c_band._trim_transmission_by_quantile(c_band._loaded_table, trim_quantile=0.05)
    assert len(table) < len(c_band._loaded_table)

    original_area = np.trapezoid(c_band._loaded_table[:, 1], x=c_band._loaded_table[:, 0])
    trimmed_area = np.trapezoid(table[:, 1], x=table[:, 0])
    assert trimmed_area >= (original_area * 0.9)

    # Test 4: LSST transmission table
    LSST_z = create_lsst_passband(passbands_dir, "z")
    table = LSST_z._trim_transmission_by_quantile(LSST_z._loaded_table, trim_quantile=0.05)
    assert len(table) < len(LSST_z._loaded_table)

    original_area = np.trapezoid(LSST_z._loaded_table[:, 1], x=LSST_z._loaded_table[:, 0])
    trimmed_area = np.trapezoid(table[:, 1], x=table[:, 0])
    assert trimmed_area >= (original_area * 0.9)


def test_passband_normalize_transmission_table(passbands_dir, tmp_path):
    """Test the _normalize_transmission_table method of the Passband class."""
    # Test a toy transmission table
    transmission_table = "100 0.5\n200 0.75\n300 0.25\n"
    a_band = create_toy_passband(tmp_path, transmission_table, delta_wave=100, trim_quantile=None)

    # Normalize the transmission table (we skip interpolation as grid already matches)
    a_band._normalize_transmission_table(a_band._loaded_table)

    # Compare results
    expected_result = np.array([[100.0, 0.0075], [200.0, 0.005625], [300.0, 0.00125]])
    assert np.allclose(a_band.processed_transmission_table, expected_result)

    # Test that we raise an error if the transmission table is the wrong size or shape
    with pytest.raises(ValueError):
        a_band._normalize_transmission_table(np.array([[]]))
    with pytest.raises(ValueError):
        a_band._normalize_transmission_table(np.array([[100, 0.5]]))
    with pytest.raises(ValueError):
        a_band._normalize_transmission_table(np.array([100, 0.5]))
    with pytest.raises(ValueError):
        a_band._normalize_transmission_table(np.array([[100, 0.5, 105, 0.6]]))

    # Test we can call method on a standard LSST transmission table
    LSST_y = create_lsst_passband(passbands_dir, "y")
    normalized_table = LSST_y._normalize_transmission_table(LSST_y._loaded_table)
    assert len(normalized_table) == len(LSST_y._loaded_table)
    assert not np.allclose(normalized_table, LSST_y._loaded_table)


def test_passband_fluxes_to_bandflux(passbands_dir, tmp_path):
    """Test the fluxes_to_bandflux method of the Passband class."""
    transmission_table = "100 0.5\n200 0.75\n300 0.25\n"
    a_band = create_toy_passband(tmp_path, transmission_table, delta_wave=100, trim_quantile=None)

    # Define some mock flux values and calculate our expected bandflux
    flux = np.array(
        [
            [1.0, 1.0, 1.0],
            [2.0, 1.0, 1.0],
            [3.0, 1.0, 1.0],
            [2.0, 1.0, 1.0],
            [1.0, 1.0, 1.0],
        ]
    )
    expected_in_band_flux = np.trapezoid(flux * a_band.processed_transmission_table[:, 1], x=a_band.waves)
    in_band_flux = a_band.fluxes_to_bandflux(flux)
    np.testing.assert_allclose(in_band_flux, expected_in_band_flux)

    # Test with a different set of fluxes, regridding the transmission table
    a_band.process_transmission_table(delta_wave=50, trim_quantile=None)
    flux = np.array(
        [
            [100.0, 12.0, 1.0, 0.5, 0.25],
            [300.0, 200.0, 100.0, 50.0, 25.0],
            [1.0, 500, 1000, 500, 250],
            [2.0, 1.0, 1.0, 1.0, 1.0],
            [3.0, 1.0, 1.0, 1.0, 1.0],
            [200.0, 100.0, 50.0, 25.0, 12.5],
            [100.0, 50.0, 25.0, 12.5, 6.25],
        ]
    )
    in_band_flux = a_band.fluxes_to_bandflux(flux)
    expected_in_band_flux = np.trapezoid(
        flux * a_band.processed_transmission_table[:, 1], x=a_band.processed_transmission_table[:, 0]
    )
    np.testing.assert_allclose(in_band_flux, expected_in_band_flux)

    # Test we raise an error if the fluxes are not the right shape
    with pytest.raises(ValueError):
        a_band.fluxes_to_bandflux(np.array([[1.0, 2.0], [3.0, 4.0]]))
    with pytest.raises(ValueError):
        a_band.fluxes_to_bandflux(np.full((7, 5, 2, 2), 1.0))

    # Test we raise an error if the fluxes are empty
    with pytest.raises(ValueError):
        a_band.fluxes_to_bandflux(np.array([]))

    # Test we can call method on a standard LSST transmission table
    LSST_u = create_lsst_passband(passbands_dir, "u")
    flux = np.random.rand(5, len(LSST_u.waves))
    in_band_flux = LSST_u.fluxes_to_bandflux(flux)
    assert in_band_flux is not None
    assert len(in_band_flux) == 5


def test_passband_fluxes_to_bandflux_mult_samples(passbands_dir, tmp_path):
    """Test the fluxes_to_bandflux method of the Passband class with multiple samples."""
    transmission_table = "100 0.5\n200 0.75\n300 0.25\n"
    a_band = create_toy_passband(tmp_path, transmission_table, delta_wave=100, trim_quantile=None)

    # Define some mock flux values and calculate our expected bandflux
    flux = np.array(
        [
            [
                [1.0, 1.0, 1.0],
                [2.0, 1.0, 1.0],
                [3.0, 1.0, 1.0],
                [2.0, 1.0, 1.0],
                [1.0, 1.0, 1.0],
            ],
            [
                [2.0, 2.0, 2.0],
                [4.0, 2.0, 2.0],
                [6.0, 2.0, 2.0],
                [4.0, 2.0, 2.0],
                [2.0, 2.0, 2.0],
            ],
        ]
    )
    expected = np.array([[1.0, 1.375, 1.75, 1.375, 1.0], [2.0, 2.75, 3.5, 2.75, 2.0]])

    result = a_band.fluxes_to_bandflux(flux)
    np.testing.assert_allclose(result, expected)


def test_passband_wrapped_from_physical_source(passbands_dir, tmp_path):
<<<<<<< HEAD
    """Test evaluate_bandflux, SEDModel's wrapped version of Passband's fluxes_to_bandflux.."""
=======
    """Test evaluate_band_fluxes, PhysicalModel's wrapped version of Passband's fluxes_to_bandflux."""
>>>>>>> d399caef
    # Set up physical model
    times = np.array([1.0, 2.0, 3.0])
    wavelengths = np.array([10.0, 20.0, 30.0])
    fluxes = np.array([[1.0, 5.0, 1.0], [5.0, 10.0, 5.0], [1.0, 5.0, 3.0]])
    model = SplineModel(times, wavelengths, fluxes, time_degree=1, wave_degree=1)
    state = model.sample_parameters()

    test_times = np.array([1.0, 1.5, 2.0, 2.5, 3.0, 3.5])

    # Test with a single toy passband (see PassbandGroup tests for group tests)
    transmission_table = "100 0.5\n200 0.75\n300 0.25\n"
    a_band = create_toy_passband(tmp_path, transmission_table, delta_wave=100, trim_quantile=None)
<<<<<<< HEAD
    result_from_source_model = model.evaluate_bandflux(a_band, test_times, filters=None, state=state)
=======
    result_from_source_model = model.evaluate_band_fluxes(a_band, test_times, filters=None, state=state)
>>>>>>> d399caef

    evaluated_fluxes = model.evaluate_sed(test_times, a_band.waves, state)
    result_from_passband = a_band.fluxes_to_bandflux(evaluated_fluxes)
    np.testing.assert_allclose(result_from_source_model, result_from_passband)

    # Test with a standard LSST passband
    LSST_g = create_lsst_passband(passbands_dir, "g")
<<<<<<< HEAD
    result_from_source_model = model.evaluate_bandflux(
=======
    result_from_source_model = model.evaluate_band_fluxes(
>>>>>>> d399caef
        LSST_g, test_times, filters=np.repeat("g", len(test_times)), state=state
    )

    evaluated_fluxes = model.evaluate_sed(test_times, LSST_g.waves, state)
    result_from_passband = LSST_g.fluxes_to_bandflux(evaluated_fluxes)
    np.testing.assert_allclose(result_from_source_model, result_from_passband)<|MERGE_RESOLUTION|>--- conflicted
+++ resolved
@@ -513,11 +513,7 @@
 
 
 def test_passband_wrapped_from_physical_source(passbands_dir, tmp_path):
-<<<<<<< HEAD
-    """Test evaluate_bandflux, SEDModel's wrapped version of Passband's fluxes_to_bandflux.."""
-=======
-    """Test evaluate_band_fluxes, PhysicalModel's wrapped version of Passband's fluxes_to_bandflux."""
->>>>>>> d399caef
+    """Test evaluate_band_fluxes, SEDModel's wrapped version of Passband's fluxes_to_bandflux."""
     # Set up physical model
     times = np.array([1.0, 2.0, 3.0])
     wavelengths = np.array([10.0, 20.0, 30.0])
@@ -530,11 +526,7 @@
     # Test with a single toy passband (see PassbandGroup tests for group tests)
     transmission_table = "100 0.5\n200 0.75\n300 0.25\n"
     a_band = create_toy_passband(tmp_path, transmission_table, delta_wave=100, trim_quantile=None)
-<<<<<<< HEAD
-    result_from_source_model = model.evaluate_bandflux(a_band, test_times, filters=None, state=state)
-=======
     result_from_source_model = model.evaluate_band_fluxes(a_band, test_times, filters=None, state=state)
->>>>>>> d399caef
 
     evaluated_fluxes = model.evaluate_sed(test_times, a_band.waves, state)
     result_from_passband = a_band.fluxes_to_bandflux(evaluated_fluxes)
@@ -542,11 +534,7 @@
 
     # Test with a standard LSST passband
     LSST_g = create_lsst_passband(passbands_dir, "g")
-<<<<<<< HEAD
-    result_from_source_model = model.evaluate_bandflux(
-=======
     result_from_source_model = model.evaluate_band_fluxes(
->>>>>>> d399caef
         LSST_g, test_times, filters=np.repeat("g", len(test_times)), state=state
     )
 
