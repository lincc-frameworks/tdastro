--- conflicted
+++ resolved
@@ -120,12 +120,8 @@
         ra=NumpyRandomFunc("uniform", low=-0.5, high=0.5),  # all pointings RA = 0.0
         dec=NumpyRandomFunc("uniform", low=-0.5, high=0.5),  # all pointings Dec = 0.0
         hostmass=NumpyRandomFunc("uniform", low=7, high=12),
-<<<<<<< HEAD
         redshift=SamplePDF(zpdf),
-=======
-        redshift=NumpyRandomFunc("uniform", low=0.1, high=0.4),
         node_label="host",
->>>>>>> c13a7331
     )
 
     distmod_func = DistModFromRedshift(host.redshift, H0=73.0, Omega_m=0.3)
