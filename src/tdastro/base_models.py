"""The base models used to specify the TDAstro computation graph."""

import types
from enum import Enum


class ParameterSource(Enum):
    """ParameterSource specifies where a ParameterizedNode should get the value
    for a given parameter: a constant value or from another ParameterizedNode.
    """

    CONSTANT = 1
    FUNCTION = 2
    MODEL_ATTRIBUTE = 3
    MODEL_METHOD = 4


class ParameterizedNode:
    """Any model that uses parameters that can be set by constants,
    functions, or other parameterized nodes.

    Attributes
    ----------
    node_identifier : `str`
        An identifier (or name) for the current node.
    setters : `dict` of `tuple`
        A dictionary to information about the setters for the parameters in the form:
        (ParameterSource, setter information, required). The attributes are
        stored in the order in which they need to be set.
    sample_iteration : `int`
        A counter used to syncronize sampling runs. Tracks how many times this
        model's parameters have been resampled.
    """

    def __init__(self, node_identifier=None, **kwargs):
        self.setters = {}
        self.sample_iteration = 0
        self.node_identifier = node_identifier

    def __str__(self):
        """Return the string representation of the node."""
        if self.node_identifier:
            return f"{self.node_identifier}={self.__class__.__name__}"
        else:
            return self.__class__.__name__

    def check_resample(self, other):
        """Check if we need to resample the current node based
        on the state of another node trying to access its attributes
        or methods.

        Parameters
        ----------
        other : `ParameterizedNode`
            The node that is accessing the attribute or method
            of the current node.

        Returns
        -------
        bool
            Indicates whether to resample or not.

        Raises
        ------
        ``ValueError`` if the graph has gotten out of sync.
        """
        if other == self:
            return False
        if other.sample_iteration == self.sample_iteration:
            return False
        if other.sample_iteration != self.sample_iteration + 1:
            raise ValueError(
                f"Node {str(other)} at iteration {other.sample_iteration} accessing"
                f" parent {str(self)} at iteration {self.sample_iteration}."
            )
        return True

    def set_parameter(self, name, value=None, **kwargs):
        """Set a single *existing* parameter to the ParameterizedNode.

        Notes
        -----
        * Sets an initial value for the attribute based on the given information.
        * The attributes are stored in the order in which they are added.

        Parameters
        ----------
        name : `str`
            The parameter name to add.
        value : any, optional
            The information to use to set the parameter. Can be a constant,
            function, ParameterizedNode, or self.
        **kwargs : `dict`, optional
           All other keyword arguments, possibly including the parameter setters.

        Raises
        ------
        Raise a ``KeyError`` if there is a parameter collision or the parameter
        cannot be found.
        Raise a ``ValueError`` if the parameter is required, but set to None.
        """
        # Check for parameter has been added and if so, find the index.
        if name not in self.setters:
            raise KeyError(f"Tried to set parameter {name} that has not been added.") from None
        required = self.setters[name][2]

        if value is None and name in kwargs:
            # The value wasn't set, but the name is in kwargs.
            value = kwargs[name]

        if callable(value):
            if isinstance(value, types.FunctionType):
                # Case 1a: This is a static function (not attached to an object).
                self.setters[name] = (ParameterSource.FUNCTION, value, required)
            elif isinstance(value.__self__, ParameterizedNode):
                # Case 1b: This is a method attached to another ParameterizedNode.
                self.setters[name] = (ParameterSource.MODEL_METHOD, value, required)
            else:
                # Case 1c: This is a general callable method from another object.
                # We treat it as static (we don't resample the other object).
                self.setters[name] = (ParameterSource.FUNCTION, value, required)
            setattr(self, name, value(**kwargs))
        elif isinstance(value, ParameterizedNode):
            # Case 2: We are trying to access a parameter of another ParameterizedNode.
            if not hasattr(value, name):
                raise ValueError(f"Attribute {name} missing from parent.")
            self.setters[name] = (ParameterSource.MODEL_ATTRIBUTE, value, required)
            setattr(self, name, getattr(value, name))
        else:
            # Case 3: The value is constant (including None).
            self.setters[name] = (ParameterSource.CONSTANT, value, required)
            setattr(self, name, value)

        if required and getattr(self, name) is None:
            raise ValueError(f"Missing required parameter {name}")

    def add_parameter(self, name, value=None, required=False, **kwargs):
        """Add a single *new* parameter to the ParameterizedNode.

        Notes
        -----
        * Checks multiple sources in the following order: Manually specified ``value``,
          an entry in ``kwargs``, or ``None``.
        * Sets an initial value for the attribute based on the given information.
        * The attributes are stored in the order in which they are added.

        Parameters
        ----------
        name : `str`
            The parameter name to add.
        value : any, optional
            The information to use to set the parameter. Can be a constant,
            function, ParameterizedNode, or self.
        required : `bool`
            Fail if the parameter is set to ``None``.
        **kwargs : `dict`, optional
           All other keyword arguments, possibly including the parameter setters.

        Raises
        ------
        Raise a ``KeyError`` if there is a parameter collision or the parameter
        cannot be found.
        Raise a ``ValueError`` if the parameter is required, but set to None.
        """
        # Check for parameter collision.
        if hasattr(self, name) and getattr(self, name) is not None:
            raise KeyError(f"Duplicate parameter set: {name}")

        # Add an entry for the setter function and fill in the remaining
        # information using set_parameter().
        self.setters[name] = (None, None, required)
        self.set_parameter(name, value, **kwargs)

    def sample_parameters(self, max_depth=50, **kwargs):
        """Sample the model's underlying parameters if they are provided by a function
        or ParameterizedNode.

        Parameters
        ----------
        max_depth : `int`
            The maximum recursive depth. Used to prevent infinite loops.
            Users should not need to set this manually.
        **kwargs : `dict`, optional
            All the keyword arguments, including the values needed to sample
            parameters.

        Raises
        ------
        Raise a ``ValueError`` the depth of the sampling encounters a problem
        with the order of dependencies.
        """
        if max_depth == 0:
            raise ValueError(f"Maximum sampling depth exceeded at {self}. Potential infinite loop.")

        # Increase the sampling iteration.
        self.sample_iteration += 1

        # Run through each parameter and sample it based on the given recipe.
        # As of Python 3.7 dictionaries are guaranteed to preserve insertion ordering,
        # so this will iterate through attributes in the order they were inserted.
        for name, (source_type, setter, _) in self.setters.items():
            sampled_value = None
            if source_type == ParameterSource.CONSTANT:
                sampled_value = setter
            elif source_type == ParameterSource.FUNCTION:
                sampled_value = setter(**kwargs)
            elif source_type == ParameterSource.MODEL_ATTRIBUTE:
                # Check if we need to resample the parent (before accessing the attribute).
                if setter.check_resample(self):
                    setter.sample_parameters(max_depth - 1, **kwargs)
                sampled_value = getattr(setter, name)
            elif source_type == ParameterSource.MODEL_METHOD:
                # Check if we need to resample the parent (before calling the method).
                parent_node = setter.__self__
                if parent_node.check_resample(self):
                    parent_node.sample_parameters(max_depth - 1, **kwargs)
                sampled_value = setter(**kwargs)
            else:
                raise ValueError(f"Unknown ParameterSource type {source_type} for {name}")
            setattr(self, name, sampled_value)

<<<<<<< HEAD
        # Increase the sampling iteration.
        self.sample_iteration += 1

    def get_all_parameter_values(self, recursive=True, seen=None):
        """Get the values of the current parameters and (optionally) those of
        all their dependencies.

        Effectively snapshots the state of the execution graph.

        Parameters
        ----------
        seen : `set`
            A set of objects that have already been processed.
        recursive : `bool`
            Recursively extract the attribute setting of this object's dependencies.

        Returns
        -------
        values : `dict`
            The dictionary mapping the combination of the object identifier and
            attribute name to its value.
        """
        # Make sure that we do not process the same nodes multiple times.
        if seen is None:
            seen = set()
        if self in seen:
            return {}
        seen.add(self)

        values = {}
        for name, (source_type, setter, _) in self.setters.items():
            if recursive:
                if source_type == ParameterSource.MODEL_ATTRIBUTE:
                    values.update(setter.get_all_parameter_values(True, seen))
                elif source_type == ParameterSource.MODEL_METHOD:
                    values.update(setter.__self__.get_all_parameter_values(True, seen))

                full_name = f"{str(self)}.{name}"
            else:
                full_name = name
            values[full_name] = getattr(self, name)
        return values
=======

class FunctionNode(ParameterizedNode):
    """A class to wrap functions and their argument settings.

    Attributes
    ----------
    func : `function` or `method`
        The function to call during an evaluation.
    args_names : `list`
        A list of argument names to pass to the function.

    Examples
    --------
    my_func = TDFunc(random.randint, a=1, b=10)
    value1 = my_func()      # Sample from default range
    value2 = my_func(b=20)  # Sample from extended range

    Note
    ----
    All the function's parameters that will be used need to be specified
    in either the default_args dict, object_args list, or as a kwarg in the
    constructor. Arguments cannot be first given during function call.
    For example the following will fail (because b is not defined in the
    constructor):

    my_func = TDFunc(random.randint, a=1)
    value1 = my_func(b=10.0)
    """

    def __init__(self, func, **kwargs):
        super().__init__(**kwargs)
        self.func = func
        self.arg_names = []

        # Add all of the parameters from default_args or the kwargs.
        for key, value in kwargs.items():
            self.arg_names.append(key)
            self.add_parameter(key, value)

    def __str__(self):
        """Return the string representation of the function."""
        return f"FunctionNode({self.func.name})"

    def compute(self, **kwargs):
        """Execute the wrapped function.

        Parameters
        ----------
        **kwargs : `dict`, optional
            Additional function arguments.
        """
        args = {}
        for key in self.arg_names:
            # Override with the kwarg if the parameter is there.
            if key in kwargs:
                args[key] = kwargs[key]
            else:
                args[key] = getattr(self, key)
        return self.func(**args)
>>>>>>> ac84552d
<|MERGE_RESOLUTION|>--- conflicted
+++ resolved
@@ -219,10 +219,6 @@
                 raise ValueError(f"Unknown ParameterSource type {source_type} for {name}")
             setattr(self, name, sampled_value)
 
-<<<<<<< HEAD
-        # Increase the sampling iteration.
-        self.sample_iteration += 1
-
     def get_all_parameter_values(self, recursive=True, seen=None):
         """Get the values of the current parameters and (optionally) those of
         all their dependencies.
@@ -262,7 +258,7 @@
                 full_name = name
             values[full_name] = getattr(self, name)
         return values
-=======
+
 
 class FunctionNode(ParameterizedNode):
     """A class to wrap functions and their argument settings.
@@ -321,5 +317,4 @@
                 args[key] = kwargs[key]
             else:
                 args[key] = getattr(self, key)
-        return self.func(**args)
->>>>>>> ac84552d
+        return self.func(**args)