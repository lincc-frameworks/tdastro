--- conflicted
+++ resolved
@@ -224,79 +224,6 @@
                 raise ValueError(f"Unknown ParameterSource type {source_type} for {name}")
             setattr(self, name, sampled_value)
 
-<<<<<<< HEAD
-        # Increase the sampling iteration.
-        self.sample_iteration += 1
-
-
-class PhysicalModel(ParameterizedModel):
-    """A physical model of a source of flux. Physical models can have fixed attributes
-    (where you need to create a new model to change them) and settable attributes that
-    can be passed functions or constants.
-
-    Attributes
-    ----------
-    ra : `float`
-        The object's right ascension (in degrees)
-    dec : `float`
-        The object's declination (in degrees)
-    distance : `float`
-        The object's distance (in pc)
-    redshift : `float`
-        The object's redshift.
-    effects : `list`
-        A list of effects to apply to an observations.
-    """
-
-    def __init__(self, ra=None, dec=None, distance=None, redshift=None, **kwargs):
-        super().__init__(**kwargs)
-        self.effects = []
-
-        # Set RA, dec, and distance from the parameters.
-        self.add_parameter("ra", ra)
-        self.add_parameter("dec", dec)
-        self.add_parameter("distance", distance)
-        self.add_parameter("redshift", redshift)
-
-    def __str__(self):
-        """Return the string representation of the model."""
-        return "PhysicalModel"
-
-    def add_effect(self, effect, **kwargs):
-        """Add a transformational effect to the PhysicalModel.
-        Effects are applied in the order in which they are added.
-
-        Parameters
-        ----------
-        effect : `EffectModel`
-            The effect to apply.
-        **kwargs : `dict`, optional
-           Any additional keyword arguments.
-
-        Raises
-        ------
-        Raises a ``AttributeError`` if the PhysicalModel does not have all of the
-        required attributes.
-        """
-        for parameter in effect.required_parameters:
-            # Raise an AttributeError if the parameter is missing or set to None.
-            if getattr(self, parameter) is None:
-                raise AttributeError(f"Parameter {parameter} unset for model {type(self).__name__}")
-
-        self.effects.append(effect)
-
-    def _evaluate(self, times, wavelengths, **kwargs):
-        """Draw effect-free observations for this object.
-
-        Parameters
-        ----------
-        times : `numpy.ndarray`
-            A length T array of timestamps.
-        wavelengths : `numpy.ndarray`, optional
-            A length N array of wavelengths.
-        **kwargs : `dict`, optional
-           Any additional keyword arguments.
-=======
     def get_all_parameter_values(self, recursive=True, seen=None):
         """Get the values of the current parameters and (optionally) those of
         all their dependencies.
@@ -309,7 +236,6 @@
             A set of objects that have already been processed.
         recursive : `bool`
             Recursively extract the attribute setting of this object's dependencies.
->>>>>>> 8de94c58
 
         Returns
         -------
@@ -317,47 +243,6 @@
             The dictionary mapping the combination of the object identifier and
             attribute name to its value.
         """
-<<<<<<< HEAD
-        raise NotImplementedError()
-
-    def evaluate(self, times, wavelengths, resample_parameters=False, **kwargs):
-        """Draw observations for this object and apply the noise.
-
-        Parameters
-        ----------
-        times : `numpy.ndarray`
-            A length T array of timestamps.
-        wavelengths : `numpy.ndarray`, optional
-            A length N array of wavelengths.
-        resample_parameters : `bool`
-            Treat this evaluation as a completely new object, resampling the
-            parameters from the original provided functions.
-        **kwargs : `dict`, optional
-           Any additional keyword arguments.
-
-        Returns
-        -------
-        flux_density : `numpy.ndarray`
-            A length T x N matrix of SED values.
-        """
-        if resample_parameters:
-            self.sample_parameters(kwargs)
-
-        for effect in self.effects:
-            if hasattr(effect, "pre_effect"):  # pre-effects == adjustments done to times and/or wavelengths
-                times, wavelengths = effect.pre_effect(times, wavelengths, **kwargs)
-
-        flux_density = self._evaluate(times, wavelengths, **kwargs)
-
-        for effect in self.effects:
-            flux_density = effect.apply(flux_density, wavelengths, self, **kwargs)
-
-        return flux_density
-
-    def sample_parameters(self, include_effects=True, **kwargs):
-        """Sample the model's underlying parameters if they are provided by a function
-        or ParameterizedModel.
-=======
         # Make sure that we do not process the same nodes multiple times.
         if seen is None:
             seen = set()
@@ -378,21 +263,11 @@
                 full_name = name
             values[full_name] = getattr(self, name)
         return values
->>>>>>> 8de94c58
 
 
 class FunctionNode(ParameterizedNode):
     """A class to wrap functions and their argument settings.
 
-<<<<<<< HEAD
-class EffectModel(ParameterizedModel):
-    """A physical or systematic effect to apply to an observation.
-
-    Attributes
-    ----------
-    required_parameters : `list` of `str`
-        A list of the parameters of a PhysicalModel that this effect needs to access.
-=======
     Attributes
     ----------
     func : `function` or `method`
@@ -416,21 +291,10 @@
 
     my_func = TDFunc(random.randint, a=1)
     value1 = my_func(b=10.0)
->>>>>>> 8de94c58
     """
 
     def __init__(self, func, **kwargs):
         super().__init__(**kwargs)
-<<<<<<< HEAD
-        self.required_parameters = []
-
-    def __str__(self):
-        """Return the string representation of the model."""
-        return "EffectModel"
-
-    def apply(self, flux_density, wavelengths=None, physical_model=None, **kwargs):
-        """Apply the effect to observations (flux_density values)
-=======
         self.func = func
         self.arg_names = []
 
@@ -445,7 +309,6 @@
 
     def compute(self, **kwargs):
         """Execute the wrapped function.
->>>>>>> 8de94c58
 
         Parameters
         ----------
