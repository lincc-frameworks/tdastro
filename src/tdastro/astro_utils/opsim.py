from __future__ import annotations  # "type1 | type2" syntax in Python <3.10

import sqlite3
from pathlib import Path

import numpy as np
import pandas as pd
from scipy.spatial import KDTree

from tdastro.astro_utils.mag_flux import mag2flux
from tdastro.astro_utils.noise_model import poisson_flux_std
from tdastro.astro_utils.zeropoint import (
    _lsstcam_extinction_coeff,
    _lsstcam_zeropoint_per_sec_zenith,
    flux_electron_zeropoint,
)
from tdastro.consts import GAUSS_EFF_AREA2FWHM_SQ

_rubin_opsim_colnames = {
    "time": "observationStartMJD",
    "ra": "fieldRA",
    "dec": "fieldDec",
    "zp": "zp_nJy",  # We add this column to the table
}
"""Default mapping of short column names to Rubin OpSim column names."""

LSSTCAM_PIXEL_SCALE = 0.2
"""The pixel scale for the LSST camera in arcseconds per pixel."""

_lsstcam_readout_noise = 8.8
"""The standard deviation of the count of readout electrons per pixel for the LSST camera.

The value is from
https://smtn-002.lsst.io/v/OPSIM-1171/index.html
"""

_lsstcam_dark_current = 0.2
"""The dark current for the LSST camera in electrons per second per pixel.

The value is from
https://smtn-002.lsst.io/v/OPSIM-1171/index.html
"""


# Suppress "no docstring", because we define it via an attribute.
class OpSim:  # noqa: D101
    __doc__ = f"""A wrapper class around the opsim table with cached data for efficiency.

    Parameters
    ----------
    table : `dict` or `pandas.core.frame.DataFrame`
        The table with all the OpSim information.
    colmap : `dict`
        A mapping of short column names to their names in the underlying table.
        Defaults to the Rubin OpSim column names, stored in `_rubin_opsim_colnames`:
        {_rubin_opsim_colnames}
    ext_coeff : `dict` or None, optional
        Mapping of filter names to extinction coefficients. Defaults to
        the Rubin OpSim values, stored in `_rubin_extinction_coeff`:
        {_lsstcam_extinction_coeff}
    zp_per_sec : `dict` or None, optional
        Mapping of filter names to zeropoints at zenith. Defaults to
        the Rubin OpSim values, stored in `_rubin_zeropoint_per_sec_zenith`:
        {_lsstcam_zeropoint_per_sec_zenith}
    pixel_scale : `float` or None, optional
        The pixel scale for the LSST camera in arcseconds per pixel. Defaults to
        the Rubin OpSim value, see _rubin_pixel_scale, stored in `_rubin_pixel_scale`:
        {LSSTCAM_PIXEL_SCALE}
    read_noise : `float` or None, optional
        The readout noise for the LSST camera in electrons per pixel. Defaults to
        the Rubin OpSim value, stored in `_rubin_readout_noise`:
        {_lsstcam_readout_noise}
    dark_current : `float` or None, optional
        The dark current for the LSST camera in electrons per second per pixel. Defaults to
        the Rubin OpSim value, stored in `_rubin_dark_current`:
        {_lsstcam_dark_current}

    Attributes
    ----------
    table : `dict` or `pandas.core.frame.DataFrame`
        The table with all the OpSim information.
    colmap : `dict`
        A mapping of short column names to their names in the underlying table.
    _kd_tree : `scipy.spatial.KDTree` or None
        A kd_tree of the OpSim pointings for fast spatial queries. We use the scipy
        kd-tree instead of astropy's functions so we can directly control caching.
    _pixel_scale : `float` or None, optional
        The pixel scale for the LSST camera in arcseconds per pixel.
    _read_noise : `float` or None, optional
        The readout noise for the LSST camera in electrons per pixel.
    _dark_current : `float` or None, optional
        The dark current for the LSST camera in electrons per second per pixel.
    """

    _required_names = ["ra", "dec", "time"]

    # Class constants for the column names.
    def __init__(
        self,
        table,
        colmap=None,
        *,
        ext_coeff=None,
        zp_per_sec=None,
        pixel_scale=None,
        read_noise=None,
        dark_current=None,
    ):
        if isinstance(table, dict):
            self.table = pd.DataFrame(table)
        else:
            self.table = table

        # Basic validity checking on the column map names.
        self.colmap = _rubin_opsim_colnames.copy() if colmap is None else colmap
        if "zp" not in self.colmap:
            self.colmap["zp"] = "zp_nJy"
        for name in self._required_names:
            if name not in self.colmap:
                raise KeyError(f"The column name map is missing key={name}")

        self.pixel_scale = LSSTCAM_PIXEL_SCALE if pixel_scale is None else pixel_scale
        self.read_noise = _lsstcam_readout_noise if read_noise is None else read_noise
        self.dark_current = _lsstcam_dark_current if dark_current is None else dark_current

        # Build the kd-tree.
        self._kd_tree = None
        self._build_kd_tree()

<<<<<<< HEAD
=======
        if self.colmap["zp"] not in self.table.columns:
            self._assign_zero_points(col_name=self.colmap["zp"], ext_coeff=ext_coeff, zp_per_sec=zp_per_sec)

>>>>>>> 1b2bc95c
    def __len__(self):
        return len(self.table)

    def __getitem__(self, key):
        """Access the underlying opsim table."""
        return self.table[key]

    def _build_kd_tree(self):
        """Construct the KD-tree from the opsim table."""
        ra_rad = np.radians(self.table[self.colmap["ra"]].to_numpy())
        dec_rad = np.radians(self.table[self.colmap["dec"]].to_numpy())
        # Convert the pointings to Cartesian coordinates on a unit sphere.
        x = np.cos(dec_rad) * np.cos(ra_rad)
        y = np.cos(dec_rad) * np.sin(ra_rad)
        z = np.sin(dec_rad)
        cart_coords = np.array([x, y, z]).T

        # Construct the kd-tree.
        self._kd_tree = KDTree(cart_coords)

<<<<<<< HEAD
    def add_zero_points(self, col_name="zp_nJy"):
        """Assign instrumental zero points in nJy to the OpSim tables to a given column.

        Note
        ----
        Requires the columns 'filter', 'airmass', and 'visitExposureTime' to exist.

        Parameters
        ----------
        col_name : `str`
            The name of the column to hold the zero points data.

        Raises
        ------
        KeyError if any of the required columns are missing.
        """
        self.table[col_name] = flux_electron_zeropoint(
            self.table[self.colmap.get("filter", "filter")],
            self.table[self.colmap.get("airmass", "airmass")],
            self.table[self.colmap.get("visitExposureTime", "visitExposureTime")],
=======
    def _assign_zero_points(
        self, col_name: str, *, ext_coeff: dict[str, float] | None, zp_per_sec: dict[str, float] | None
    ):
        """Assign instrumental zero points in nJy to the OpSim tables"""
        self.table[col_name] = flux_electron_zeropoint(
            ext_coeff=ext_coeff,
            instr_zp_mag=zp_per_sec,
            band=self.table[self.colmap.get("filter", "filter")],
            airmass=self.table[self.colmap.get("airmass", "airmass")],
            exptime=self.table[self.colmap.get("exptime", "visitExposureTime")],
>>>>>>> 1b2bc95c
        )

    @classmethod
    def from_db(cls, filename, sql_query="SELECT * FROM observations", colmap=_rubin_opsim_colnames):
        """Create an OpSim object from the data in an opsim db file.

        Parameters
        ----------
        filename : `str`
            The name of the opsim db file.
        sql_query : `str`
            The SQL query to use when loading the table.
            Default = "SELECT * FROM observations"
        colmap : `dict`
            A mapping of short column names to their names in the underlying table.
            Defaults to the Rubin opsim column names.

        Returns
        -------
        opsim : `OpSim`
            A table with all of the pointing data.

        Raise
        -----
        ``FileNotFoundError`` if the file does not exist.
        ``ValueError`` if unable to load the table.
        """
        if not Path(filename).is_file():
            raise FileNotFoundError(f"opsim file {filename} not found.")
        con = sqlite3.connect(f"file:{filename}?mode=ro", uri=True)

        # Read the table.
        try:
            opsim = pd.read_sql_query(sql_query, con)
        except Exception:
            raise ValueError("Opsim database read failed.") from None

        # Close the connection.
        con.close()

        return OpSim(opsim, colmap=colmap)

    def write_opsim_table(self, filename, tablename="observations", overwrite=False):
        """Write out an opsim database to a given SQL table.

        Parameters
        ----------
        filename : `str`
            The name of the opsim db file.
        tablename : `str`
            The table to which to write.
            Default = "observations"
        overwrite : `bool`
            Overwrite the existing DB file.
            Default = False

        Raise
        -----
        ``FileExistsError`` if the file already exists and ``overwrite`` is ``False``.
        """
        if_exists = "replace" if overwrite else "fail"

        con = sqlite3.connect(filename)
        try:
            self.table.to_sql(tablename, con, if_exists=if_exists)
        except Exception:
            raise ValueError("Opsim database write failed.") from None

        con.close()

    def range_search(self, query_ra, query_dec, radius):
        """Return the indices of the opsim pointings that fall within the field
        of view of the query point(s).

        Parameters
        ----------
        query_ra : `float` or `numpy.ndarray`
            The query right ascension (in degrees).
        query_dec : `float` or `numpy.ndarray`
            The query declination (in degrees).
        radius : `float`
            The angular radius of the observation (in degrees).

        Returns
        -------
        inds : `list[int]` or `list[numpy.ndarray]`
            Depending on the input, this is either a list of indices for a single query point
            or a list of arrays (of indices) for an array of query points.
        """
        # Transform the query point(s) to 3-d Cartesian coordinate(s).
        ra_rad = np.radians(query_ra)
        dec_rad = np.radians(query_dec)
        x = np.cos(dec_rad) * np.cos(ra_rad)
        y = np.cos(dec_rad) * np.sin(ra_rad)
        z = np.sin(dec_rad)
        cart_query = np.array([x, y, z]).T

        # Adjust the angular radius to a cartesian search radius and perform the search.
        adjusted_radius = 2.0 * np.sin(0.5 * np.radians(radius))
        return self._kd_tree.query_ball_point(cart_query, adjusted_radius)

    def get_observations(self, query_ra, query_dec, radius, cols=None):
        """Return the observation information when the query point falls within
        the field of view of a pointing in the survey.

        Parameters
        ----------
        query_ra : `float`
            The query right ascension (in degrees).
        query_dec : `float`
            The query declination (in degrees).
        radius : `float`
            The angular radius of the observation (in degrees).
        cols : `list`
            A list of the names of columns to extract. If `None` returns all the
            columns.

        Returns
        -------
        results : `dict`
            A dictionary mapping the given column name to a numpy array of values.
        """
        neighbors = self.range_search(query_ra, query_dec, radius)

        results = {}
        if cols is None:
            cols = self.table.columns.to_list()
        for col in cols:
            # Allow the user to specify either the original or mapped column names.
            table_col = self.colmap.get(col, col)
            if table_col not in self.table.columns:
                raise KeyError(f"Unrecognized column name {table_col}")
            results[col] = self.table[table_col][neighbors].to_numpy()
        return results

    def flux_err_point_source(self, flux, index):
        """Compute observational flux error for a point source

        Parameters
        ----------
        flux : array_like of float
            Flux of the point source in nJy.
        index : array_like of int
            The index of the observation in the OpSim table.

        Returns
        -------
        flux_err : array_like of float
            Simulated flux noise in nJy.
        """
        observations = self.table.iloc[index]

        # By the effective FWHM definition, see
        # https://smtn-002.lsst.io/v/OPSIM-1171/index.html
        footprint = GAUSS_EFF_AREA2FWHM_SQ * observations["seeingFwhmEff"] ** 2

        # table value is in mag/arcsec^2
        sky_njy = mag2flux(observations["skyBrightness"])

        return poisson_flux_std(
            flux,
            pixel_scale=self.pixel_scale,
            total_exposure_time=observations["visitExposureTime"],
            exposure_count=observations["numExposures"],
            footprint=footprint,
            sky=sky_njy,
            zp=observations["zp_nJy"],
            readout_noise=self.read_noise,
            dark_current=self.dark_current,
        )<|MERGE_RESOLUTION|>--- conflicted
+++ resolved
@@ -127,12 +127,9 @@
         self._kd_tree = None
         self._build_kd_tree()
 
-<<<<<<< HEAD
-=======
         if self.colmap["zp"] not in self.table.columns:
             self._assign_zero_points(col_name=self.colmap["zp"], ext_coeff=ext_coeff, zp_per_sec=zp_per_sec)
 
->>>>>>> 1b2bc95c
     def __len__(self):
         return len(self.table)
 
@@ -153,28 +150,6 @@
         # Construct the kd-tree.
         self._kd_tree = KDTree(cart_coords)
 
-<<<<<<< HEAD
-    def add_zero_points(self, col_name="zp_nJy"):
-        """Assign instrumental zero points in nJy to the OpSim tables to a given column.
-
-        Note
-        ----
-        Requires the columns 'filter', 'airmass', and 'visitExposureTime' to exist.
-
-        Parameters
-        ----------
-        col_name : `str`
-            The name of the column to hold the zero points data.
-
-        Raises
-        ------
-        KeyError if any of the required columns are missing.
-        """
-        self.table[col_name] = flux_electron_zeropoint(
-            self.table[self.colmap.get("filter", "filter")],
-            self.table[self.colmap.get("airmass", "airmass")],
-            self.table[self.colmap.get("visitExposureTime", "visitExposureTime")],
-=======
     def _assign_zero_points(
         self, col_name: str, *, ext_coeff: dict[str, float] | None, zp_per_sec: dict[str, float] | None
     ):
@@ -185,7 +160,6 @@
             band=self.table[self.colmap.get("filter", "filter")],
             airmass=self.table[self.colmap.get("airmass", "airmass")],
             exptime=self.table[self.colmap.get("exptime", "visitExposureTime")],
->>>>>>> 1b2bc95c
         )
 
     @classmethod
