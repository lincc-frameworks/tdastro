--- conflicted
+++ resolved
@@ -103,11 +103,7 @@
    "cell_type": "markdown",
    "metadata": {},
    "source": [
-<<<<<<< HEAD
     "The power of the simulation software is that we can generate a large number of light curves from a distribution of sources. We start by using a `BasePhysicalModel` object's `sample_parameters` function to sample the parameters that can create this distribution of source object. \n",
-=======
-    "The power of the simulation software is that we can generate a large number of light curves from a distribution of sources. We start by using a `PhysicalModel` object's `sample_parameters` function to sample the parameters that can create this distribution of source object. \n",
->>>>>>> d399caef
     "\n",
     "Let's start with generating 5 source objects. We save the samples in a `GraphState` object. Users will not need to deal with this object directly, but it can be used to peek at the underlying parameters."
    ]
